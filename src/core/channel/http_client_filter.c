--- conflicted
+++ resolved
@@ -70,16 +70,11 @@
 typedef struct {
   grpc_call_element *elem;
   grpc_call_list *call_list;
-} client_filter_args;
-
-<<<<<<< HEAD
-static grpc_mdelem *client_filter(void *user_data, grpc_mdelem *md) {
-  client_filter_args *a = user_data;
+} client_recv_filter_args;
+
+static grpc_mdelem *client_recv_filter(void *user_data, grpc_mdelem *md) {
+  client_recv_filter_args *a = user_data;
   grpc_call_element *elem = a->elem;
-=======
-static grpc_mdelem *client_recv_filter(void *user_data, grpc_mdelem *md) {
-  grpc_call_element *elem = user_data;
->>>>>>> 1ca05139
   channel_data *channeld = elem->channel_data;
   if (md == channeld->status) {
     return NULL;
@@ -101,21 +96,15 @@
   grpc_stream_op *ops = calld->recv_ops->ops;
   for (i = 0; i < nops; i++) {
     grpc_stream_op *op = &ops[i];
-    client_filter_args a;
+    client_recv_filter_args a;
     if (op->type != GRPC_OP_METADATA) continue;
     calld->got_initial_metadata = 1;
-<<<<<<< HEAD
     a.elem = elem;
     a.call_list = call_list;
-    grpc_metadata_batch_filter(&op->data.metadata, client_filter, &a);
-=======
-    grpc_metadata_batch_filter(&op->data.metadata, client_recv_filter, elem);
->>>>>>> 1ca05139
+    grpc_metadata_batch_filter(&op->data.metadata, client_recv_filter, &a);
   }
   calld->on_done_recv->cb(calld->on_done_recv->cb_arg, success, call_list);
 }
-
-
 
 static grpc_mdelem *client_strip_filter(void *user_data, grpc_mdelem *md) {
   grpc_call_element *elem = user_data;
