/*
 *
 * Copyright 2015-2016, Google Inc.
 * All rights reserved.
 *
 * Redistribution and use in source and binary forms, with or without
 * modification, are permitted provided that the following conditions are
 * met:
 *
 *     * Redistributions of source code must retain the above copyright
 * notice, this list of conditions and the following disclaimer.
 *     * Redistributions in binary form must reproduce the above
 * copyright notice, this list of conditions and the following disclaimer
 * in the documentation and/or other materials provided with the
 * distribution.
 *     * Neither the name of Google Inc. nor the names of its
 * contributors may be used to endorse or promote products derived from
 * this software without specific prior written permission.
 *
 * THIS SOFTWARE IS PROVIDED BY THE COPYRIGHT HOLDERS AND CONTRIBUTORS
 * "AS IS" AND ANY EXPRESS OR IMPLIED WARRANTIES, INCLUDING, BUT NOT
 * LIMITED TO, THE IMPLIED WARRANTIES OF MERCHANTABILITY AND FITNESS FOR
 * A PARTICULAR PURPOSE ARE DISCLAIMED. IN NO EVENT SHALL THE COPYRIGHT
 * OWNER OR CONTRIBUTORS BE LIABLE FOR ANY DIRECT, INDIRECT, INCIDENTAL,
 * SPECIAL, EXEMPLARY, OR CONSEQUENTIAL DAMAGES (INCLUDING, BUT NOT
 * LIMITED TO, PROCUREMENT OF SUBSTITUTE GOODS OR SERVICES; LOSS OF USE,
 * DATA, OR PROFITS; OR BUSINESS INTERRUPTION) HOWEVER CAUSED AND ON ANY
 * THEORY OF LIABILITY, WHETHER IN CONTRACT, STRICT LIABILITY, OR TORT
 * (INCLUDING NEGLIGENCE OR OTHERWISE) ARISING IN ANY WAY OUT OF THE USE
 * OF THIS SOFTWARE, EVEN IF ADVISED OF THE POSSIBILITY OF SUCH DAMAGE.
 *
 */

#include "src/core/security/credentials.h"

#include <stdio.h>
#include <string.h>

#include "src/core/channel/channel_args.h"
#include "src/core/channel/http_client_filter.h"
#include "src/core/httpcli/httpcli.h"
#include "src/core/iomgr/executor.h"
#include "src/core/json/json.h"
#include "src/core/support/string.h"
#include "src/core/surface/api_trace.h"

#include <grpc/support/alloc.h>
#include <grpc/support/log.h>
#include <grpc/support/string_util.h>
#include <grpc/support/sync.h>
#include <grpc/support/time.h>

/* -- Common. -- */

struct grpc_credentials_metadata_request {
  grpc_call_credentials *creds;
  grpc_credentials_metadata_cb cb;
  void *user_data;
};

static grpc_credentials_metadata_request *
grpc_credentials_metadata_request_create(grpc_call_credentials *creds,
                                         grpc_credentials_metadata_cb cb,
                                         void *user_data) {
  grpc_credentials_metadata_request *r =
      gpr_malloc(sizeof(grpc_credentials_metadata_request));
  r->creds = grpc_call_credentials_ref(creds);
  r->cb = cb;
  r->user_data = user_data;
  return r;
}

static void grpc_credentials_metadata_request_destroy(
    grpc_credentials_metadata_request *r) {
  grpc_call_credentials_unref(r->creds);
  gpr_free(r);
}

grpc_channel_credentials *grpc_channel_credentials_ref(
    grpc_channel_credentials *creds) {
  if (creds == NULL) return NULL;
  gpr_ref(&creds->refcount);
  return creds;
}

void grpc_channel_credentials_unref(grpc_channel_credentials *creds) {
  if (creds == NULL) return;
  if (gpr_unref(&creds->refcount)) {
    if (creds->vtable->destruct != NULL) creds->vtable->destruct(creds);
    gpr_free(creds);
  }
}

void grpc_channel_credentials_release(grpc_channel_credentials *creds) {
  GRPC_API_TRACE("grpc_channel_credentials_release(creds=%p)", 1, (creds));
  grpc_channel_credentials_unref(creds);
}

grpc_call_credentials *grpc_call_credentials_ref(grpc_call_credentials *creds) {
  if (creds == NULL) return NULL;
  gpr_ref(&creds->refcount);
  return creds;
}

void grpc_call_credentials_unref(grpc_call_credentials *creds) {
  if (creds == NULL) return;
  if (gpr_unref(&creds->refcount)) {
    if (creds->vtable->destruct != NULL) creds->vtable->destruct(creds);
    gpr_free(creds);
  }
}

void grpc_call_credentials_release(grpc_call_credentials *creds) {
  GRPC_API_TRACE("grpc_call_credentials_release(creds=%p)", 1, (creds));
  grpc_call_credentials_unref(creds);
}

void grpc_call_credentials_get_request_metadata(
    grpc_exec_ctx *exec_ctx, grpc_call_credentials *creds,
    grpc_pollset *pollset, grpc_auth_metadata_context context,
    grpc_credentials_metadata_cb cb, void *user_data) {
  if (creds == NULL || creds->vtable->get_request_metadata == NULL) {
    if (cb != NULL) {
      cb(exec_ctx, user_data, NULL, 0, GRPC_CREDENTIALS_OK);
    }
    return;
  }
  creds->vtable->get_request_metadata(exec_ctx, creds, pollset, context, cb,
                                      user_data);
}

grpc_security_status grpc_channel_credentials_create_security_connector(
    grpc_channel_credentials *channel_creds, const char *target,
    const grpc_channel_args *args, grpc_channel_security_connector **sc,
    grpc_channel_args **new_args) {
  *new_args = NULL;
  if (channel_creds == NULL) {
    return GRPC_SECURITY_ERROR;
  }
  GPR_ASSERT(channel_creds->vtable->create_security_connector != NULL);
  return channel_creds->vtable->create_security_connector(
      channel_creds, NULL, target, args, sc, new_args);
}

grpc_server_credentials *grpc_server_credentials_ref(
    grpc_server_credentials *creds) {
  if (creds == NULL) return NULL;
  gpr_ref(&creds->refcount);
  return creds;
}

void grpc_server_credentials_unref(grpc_server_credentials *creds) {
  if (creds == NULL) return;
  if (gpr_unref(&creds->refcount)) {
    if (creds->vtable->destruct != NULL) creds->vtable->destruct(creds);
    if (creds->processor.destroy != NULL && creds->processor.state != NULL) {
      creds->processor.destroy(creds->processor.state);
    }
    gpr_free(creds);
  }
}

void grpc_server_credentials_release(grpc_server_credentials *creds) {
  GRPC_API_TRACE("grpc_server_credentials_release(creds=%p)", 1, (creds));
  grpc_server_credentials_unref(creds);
}

grpc_security_status grpc_server_credentials_create_security_connector(
    grpc_server_credentials *creds, grpc_security_connector **sc) {
  if (creds == NULL || creds->vtable->create_security_connector == NULL) {
    gpr_log(GPR_ERROR, "Server credentials cannot create security context.");
    return GRPC_SECURITY_ERROR;
  }
  return creds->vtable->create_security_connector(creds, sc);
}

void grpc_server_credentials_set_auth_metadata_processor(
    grpc_server_credentials *creds, grpc_auth_metadata_processor processor) {
  GRPC_API_TRACE(
      "grpc_server_credentials_set_auth_metadata_processor("
      "creds=%p, "
      "processor=grpc_auth_metadata_processor { process: %p, state: %p })",
<<<<<<< HEAD
      3, (creds, (void *)(gpr_intptr)processor.process, processor.state));
=======
      3, (creds, (void *)(intptr_t)processor.process, processor.state));
>>>>>>> 08506402
  if (creds == NULL) return;
  if (creds->processor.destroy != NULL && creds->processor.state != NULL) {
    creds->processor.destroy(creds->processor.state);
  }
  creds->processor = processor;
}

static void server_credentials_pointer_arg_destroy(void *p) {
  grpc_server_credentials_unref(p);
}

static void *server_credentials_pointer_arg_copy(void *p) {
  return grpc_server_credentials_ref(p);
}

grpc_arg grpc_server_credentials_to_arg(grpc_server_credentials *p) {
  grpc_arg arg;
  memset(&arg, 0, sizeof(grpc_arg));
  arg.type = GRPC_ARG_POINTER;
  arg.key = GRPC_SERVER_CREDENTIALS_ARG;
  arg.value.pointer.p = p;
  arg.value.pointer.copy = server_credentials_pointer_arg_copy;
  arg.value.pointer.destroy = server_credentials_pointer_arg_destroy;
  return arg;
}

grpc_server_credentials *grpc_server_credentials_from_arg(const grpc_arg *arg) {
  if (strcmp(arg->key, GRPC_SERVER_CREDENTIALS_ARG) != 0) return NULL;
  if (arg->type != GRPC_ARG_POINTER) {
    gpr_log(GPR_ERROR, "Invalid type %d for arg %s", arg->type,
            GRPC_SERVER_CREDENTIALS_ARG);
    return NULL;
  }
  return arg->value.pointer.p;
}

grpc_server_credentials *grpc_find_server_credentials_in_args(
    const grpc_channel_args *args) {
  size_t i;
  if (args == NULL) return NULL;
  for (i = 0; i < args->num_args; i++) {
    grpc_server_credentials *p =
        grpc_server_credentials_from_arg(&args->args[i]);
    if (p != NULL) return p;
  }
  return NULL;
}

/* -- Ssl credentials. -- */

static void ssl_destruct(grpc_channel_credentials *creds) {
  grpc_ssl_credentials *c = (grpc_ssl_credentials *)creds;
  if (c->config.pem_root_certs != NULL) gpr_free(c->config.pem_root_certs);
  if (c->config.pem_private_key != NULL) gpr_free(c->config.pem_private_key);
  if (c->config.pem_cert_chain != NULL) gpr_free(c->config.pem_cert_chain);
}

static void ssl_server_destruct(grpc_server_credentials *creds) {
  grpc_ssl_server_credentials *c = (grpc_ssl_server_credentials *)creds;
  size_t i;
  for (i = 0; i < c->config.num_key_cert_pairs; i++) {
    if (c->config.pem_private_keys[i] != NULL) {
      gpr_free(c->config.pem_private_keys[i]);
    }
    if (c->config.pem_cert_chains[i] != NULL) {
      gpr_free(c->config.pem_cert_chains[i]);
    }
  }
  if (c->config.pem_private_keys != NULL) gpr_free(c->config.pem_private_keys);
  if (c->config.pem_private_keys_sizes != NULL) {
    gpr_free(c->config.pem_private_keys_sizes);
  }
  if (c->config.pem_cert_chains != NULL) gpr_free(c->config.pem_cert_chains);
  if (c->config.pem_cert_chains_sizes != NULL) {
    gpr_free(c->config.pem_cert_chains_sizes);
  }
  if (c->config.pem_root_certs != NULL) gpr_free(c->config.pem_root_certs);
}

static grpc_security_status ssl_create_security_connector(
    grpc_channel_credentials *creds, grpc_call_credentials *call_creds,
    const char *target, const grpc_channel_args *args,
    grpc_channel_security_connector **sc, grpc_channel_args **new_args) {
  grpc_ssl_credentials *c = (grpc_ssl_credentials *)creds;
  grpc_security_status status = GRPC_SECURITY_OK;
  size_t i = 0;
  const char *overridden_target_name = NULL;
  grpc_arg new_arg;

  for (i = 0; args && i < args->num_args; i++) {
    grpc_arg *arg = &args->args[i];
    if (strcmp(arg->key, GRPC_SSL_TARGET_NAME_OVERRIDE_ARG) == 0 &&
        arg->type == GRPC_ARG_STRING) {
      overridden_target_name = arg->value.string;
      break;
    }
  }
  status = grpc_ssl_channel_security_connector_create(
      call_creds, &c->config, target, overridden_target_name, sc);
  if (status != GRPC_SECURITY_OK) {
    return status;
  }
  new_arg.type = GRPC_ARG_STRING;
  new_arg.key = GRPC_ARG_HTTP2_SCHEME;
  new_arg.value.string = "https";
  *new_args = grpc_channel_args_copy_and_add(args, &new_arg, 1);
  return status;
}

static grpc_security_status ssl_server_create_security_connector(
    grpc_server_credentials *creds, grpc_security_connector **sc) {
  grpc_ssl_server_credentials *c = (grpc_ssl_server_credentials *)creds;
  return grpc_ssl_server_security_connector_create(&c->config, sc);
}

static grpc_channel_credentials_vtable ssl_vtable = {
    ssl_destruct, ssl_create_security_connector};

static grpc_server_credentials_vtable ssl_server_vtable = {
    ssl_server_destruct, ssl_server_create_security_connector};

static void ssl_copy_key_material(const char *input, unsigned char **output,
                                  size_t *output_size) {
  *output_size = strlen(input);
  *output = gpr_malloc(*output_size);
  memcpy(*output, input, *output_size);
}

static void ssl_build_config(const char *pem_root_certs,
                             grpc_ssl_pem_key_cert_pair *pem_key_cert_pair,
                             grpc_ssl_config *config) {
  if (pem_root_certs != NULL) {
    ssl_copy_key_material(pem_root_certs, &config->pem_root_certs,
                          &config->pem_root_certs_size);
  }
  if (pem_key_cert_pair != NULL) {
    GPR_ASSERT(pem_key_cert_pair->private_key != NULL);
    GPR_ASSERT(pem_key_cert_pair->cert_chain != NULL);
    ssl_copy_key_material(pem_key_cert_pair->private_key,
                          &config->pem_private_key,
                          &config->pem_private_key_size);
    ssl_copy_key_material(pem_key_cert_pair->cert_chain,
                          &config->pem_cert_chain,
                          &config->pem_cert_chain_size);
  }
}

static void ssl_build_server_config(
    const char *pem_root_certs, grpc_ssl_pem_key_cert_pair *pem_key_cert_pairs,
    size_t num_key_cert_pairs, int force_client_auth,
    grpc_ssl_server_config *config) {
  size_t i;
  config->force_client_auth = force_client_auth;
  if (pem_root_certs != NULL) {
    ssl_copy_key_material(pem_root_certs, &config->pem_root_certs,
                          &config->pem_root_certs_size);
  }
  if (num_key_cert_pairs > 0) {
    GPR_ASSERT(pem_key_cert_pairs != NULL);
    config->pem_private_keys =
        gpr_malloc(num_key_cert_pairs * sizeof(unsigned char *));
    config->pem_cert_chains =
        gpr_malloc(num_key_cert_pairs * sizeof(unsigned char *));
    config->pem_private_keys_sizes =
        gpr_malloc(num_key_cert_pairs * sizeof(size_t));
    config->pem_cert_chains_sizes =
        gpr_malloc(num_key_cert_pairs * sizeof(size_t));
  }
  config->num_key_cert_pairs = num_key_cert_pairs;
  for (i = 0; i < num_key_cert_pairs; i++) {
    GPR_ASSERT(pem_key_cert_pairs[i].private_key != NULL);
    GPR_ASSERT(pem_key_cert_pairs[i].cert_chain != NULL);
    ssl_copy_key_material(pem_key_cert_pairs[i].private_key,
                          &config->pem_private_keys[i],
                          &config->pem_private_keys_sizes[i]);
    ssl_copy_key_material(pem_key_cert_pairs[i].cert_chain,
                          &config->pem_cert_chains[i],
                          &config->pem_cert_chains_sizes[i]);
  }
}

grpc_channel_credentials *grpc_ssl_credentials_create(
    const char *pem_root_certs, grpc_ssl_pem_key_cert_pair *pem_key_cert_pair,
    void *reserved) {
  grpc_ssl_credentials *c = gpr_malloc(sizeof(grpc_ssl_credentials));
  GRPC_API_TRACE(
      "grpc_ssl_credentials_create(pem_root_certs=%s, "
      "pem_key_cert_pair=%p, "
      "reserved=%p)",
      3, (pem_root_certs, pem_key_cert_pair, reserved));
  GPR_ASSERT(reserved == NULL);
  memset(c, 0, sizeof(grpc_ssl_credentials));
  c->base.type = GRPC_CHANNEL_CREDENTIALS_TYPE_SSL;
  c->base.vtable = &ssl_vtable;
  gpr_ref_init(&c->base.refcount, 1);
  ssl_build_config(pem_root_certs, pem_key_cert_pair, &c->config);
  return &c->base;
}

grpc_server_credentials *grpc_ssl_server_credentials_create(
    const char *pem_root_certs, grpc_ssl_pem_key_cert_pair *pem_key_cert_pairs,
    size_t num_key_cert_pairs, int force_client_auth, void *reserved) {
  grpc_ssl_server_credentials *c =
      gpr_malloc(sizeof(grpc_ssl_server_credentials));
  GRPC_API_TRACE(
      "grpc_ssl_server_credentials_create("
      "pem_root_certs=%s, pem_key_cert_pairs=%p, num_key_cert_pairs=%lu, "
      "force_client_auth=%d, reserved=%p)",
      5, (pem_root_certs, pem_key_cert_pairs, (unsigned long)num_key_cert_pairs,
          force_client_auth, reserved));
  GPR_ASSERT(reserved == NULL);
  memset(c, 0, sizeof(grpc_ssl_server_credentials));
  c->base.type = GRPC_CHANNEL_CREDENTIALS_TYPE_SSL;
  gpr_ref_init(&c->base.refcount, 1);
  c->base.vtable = &ssl_server_vtable;
  ssl_build_server_config(pem_root_certs, pem_key_cert_pairs,
                          num_key_cert_pairs, force_client_auth, &c->config);
  return &c->base;
}

/* -- Jwt credentials -- */

static void jwt_reset_cache(grpc_service_account_jwt_access_credentials *c) {
  if (c->cached.jwt_md != NULL) {
    grpc_credentials_md_store_unref(c->cached.jwt_md);
    c->cached.jwt_md = NULL;
  }
  if (c->cached.service_url != NULL) {
    gpr_free(c->cached.service_url);
    c->cached.service_url = NULL;
  }
  c->cached.jwt_expiration = gpr_inf_past(GPR_CLOCK_REALTIME);
}

static void jwt_destruct(grpc_call_credentials *creds) {
  grpc_service_account_jwt_access_credentials *c =
      (grpc_service_account_jwt_access_credentials *)creds;
  grpc_auth_json_key_destruct(&c->key);
  jwt_reset_cache(c);
  gpr_mu_destroy(&c->cache_mu);
}

static void jwt_get_request_metadata(grpc_exec_ctx *exec_ctx,
                                     grpc_call_credentials *creds,
                                     grpc_pollset *pollset,
                                     grpc_auth_metadata_context context,
                                     grpc_credentials_metadata_cb cb,
                                     void *user_data) {
  grpc_service_account_jwt_access_credentials *c =
      (grpc_service_account_jwt_access_credentials *)creds;
  gpr_timespec refresh_threshold = gpr_time_from_seconds(
      GRPC_SECURE_TOKEN_REFRESH_THRESHOLD_SECS, GPR_TIMESPAN);

  /* See if we can return a cached jwt. */
  grpc_credentials_md_store *jwt_md = NULL;
  {
    gpr_mu_lock(&c->cache_mu);
    if (c->cached.service_url != NULL &&
        strcmp(c->cached.service_url, context.service_url) == 0 &&
        c->cached.jwt_md != NULL &&
        (gpr_time_cmp(gpr_time_sub(c->cached.jwt_expiration,
                                   gpr_now(GPR_CLOCK_REALTIME)),
                      refresh_threshold) > 0)) {
      jwt_md = grpc_credentials_md_store_ref(c->cached.jwt_md);
    }
    gpr_mu_unlock(&c->cache_mu);
  }

  if (jwt_md == NULL) {
    char *jwt = NULL;
    /* Generate a new jwt. */
    gpr_mu_lock(&c->cache_mu);
    jwt_reset_cache(c);
    jwt = grpc_jwt_encode_and_sign(&c->key, context.service_url,
                                   c->jwt_lifetime, NULL);
    if (jwt != NULL) {
      char *md_value;
      gpr_asprintf(&md_value, "Bearer %s", jwt);
      gpr_free(jwt);
      c->cached.jwt_expiration =
          gpr_time_add(gpr_now(GPR_CLOCK_REALTIME), c->jwt_lifetime);
      c->cached.service_url = gpr_strdup(context.service_url);
      c->cached.jwt_md = grpc_credentials_md_store_create(1);
      grpc_credentials_md_store_add_cstrings(
          c->cached.jwt_md, GRPC_AUTHORIZATION_METADATA_KEY, md_value);
      gpr_free(md_value);
      jwt_md = grpc_credentials_md_store_ref(c->cached.jwt_md);
    }
    gpr_mu_unlock(&c->cache_mu);
  }

  if (jwt_md != NULL) {
    cb(exec_ctx, user_data, jwt_md->entries, jwt_md->num_entries,
       GRPC_CREDENTIALS_OK);
    grpc_credentials_md_store_unref(jwt_md);
  } else {
    cb(exec_ctx, user_data, NULL, 0, GRPC_CREDENTIALS_ERROR);
  }
}

static grpc_call_credentials_vtable jwt_vtable = {jwt_destruct,
                                                  jwt_get_request_metadata};

grpc_call_credentials *
grpc_service_account_jwt_access_credentials_create_from_auth_json_key(
    grpc_auth_json_key key, gpr_timespec token_lifetime) {
  grpc_service_account_jwt_access_credentials *c;
  if (!grpc_auth_json_key_is_valid(&key)) {
    gpr_log(GPR_ERROR, "Invalid input for jwt credentials creation");
    return NULL;
  }
  c = gpr_malloc(sizeof(grpc_service_account_jwt_access_credentials));
  memset(c, 0, sizeof(grpc_service_account_jwt_access_credentials));
  c->base.type = GRPC_CALL_CREDENTIALS_TYPE_JWT;
  gpr_ref_init(&c->base.refcount, 1);
  c->base.vtable = &jwt_vtable;
  c->key = key;
  c->jwt_lifetime = token_lifetime;
  gpr_mu_init(&c->cache_mu);
  jwt_reset_cache(c);
  return &c->base;
}

grpc_call_credentials *grpc_service_account_jwt_access_credentials_create(
    const char *json_key, gpr_timespec token_lifetime, void *reserved) {
  GRPC_API_TRACE(
      "grpc_service_account_jwt_access_credentials_create("
      "json_key=%s, "
      "token_lifetime="
      "gpr_timespec { tv_sec: %lld, tv_nsec: %d, clock_type: %d }, "
      "reserved=%p)",
      5,
      (json_key, (long long)token_lifetime.tv_sec, (int)token_lifetime.tv_nsec,
       (int)token_lifetime.clock_type, reserved));
  GPR_ASSERT(reserved == NULL);
  return grpc_service_account_jwt_access_credentials_create_from_auth_json_key(
      grpc_auth_json_key_create_from_string(json_key), token_lifetime);
}

/* -- Oauth2TokenFetcher credentials -- */

static void oauth2_token_fetcher_destruct(grpc_call_credentials *creds) {
  grpc_oauth2_token_fetcher_credentials *c =
      (grpc_oauth2_token_fetcher_credentials *)creds;
  grpc_credentials_md_store_unref(c->access_token_md);
  gpr_mu_destroy(&c->mu);
  grpc_httpcli_context_destroy(&c->httpcli_context);
}

grpc_credentials_status
grpc_oauth2_token_fetcher_credentials_parse_server_response(
    const grpc_httpcli_response *response, grpc_credentials_md_store **token_md,
    gpr_timespec *token_lifetime) {
  char *null_terminated_body = NULL;
  char *new_access_token = NULL;
  grpc_credentials_status status = GRPC_CREDENTIALS_OK;
  grpc_json *json = NULL;

  if (response == NULL) {
    gpr_log(GPR_ERROR, "Received NULL response.");
    status = GRPC_CREDENTIALS_ERROR;
    goto end;
  }

  if (response->body_length > 0) {
    null_terminated_body = gpr_malloc(response->body_length + 1);
    null_terminated_body[response->body_length] = '\0';
    memcpy(null_terminated_body, response->body, response->body_length);
  }

  if (response->status != 200) {
    gpr_log(GPR_ERROR, "Call to http server ended with error %d [%s].",
            response->status,
            null_terminated_body != NULL ? null_terminated_body : "");
    status = GRPC_CREDENTIALS_ERROR;
    goto end;
  } else {
    grpc_json *access_token = NULL;
    grpc_json *token_type = NULL;
    grpc_json *expires_in = NULL;
    grpc_json *ptr;
    json = grpc_json_parse_string(null_terminated_body);
    if (json == NULL) {
      gpr_log(GPR_ERROR, "Could not parse JSON from %s", null_terminated_body);
      status = GRPC_CREDENTIALS_ERROR;
      goto end;
    }
    if (json->type != GRPC_JSON_OBJECT) {
      gpr_log(GPR_ERROR, "Response should be a JSON object");
      status = GRPC_CREDENTIALS_ERROR;
      goto end;
    }
    for (ptr = json->child; ptr; ptr = ptr->next) {
      if (strcmp(ptr->key, "access_token") == 0) {
        access_token = ptr;
      } else if (strcmp(ptr->key, "token_type") == 0) {
        token_type = ptr;
      } else if (strcmp(ptr->key, "expires_in") == 0) {
        expires_in = ptr;
      }
    }
    if (access_token == NULL || access_token->type != GRPC_JSON_STRING) {
      gpr_log(GPR_ERROR, "Missing or invalid access_token in JSON.");
      status = GRPC_CREDENTIALS_ERROR;
      goto end;
    }
    if (token_type == NULL || token_type->type != GRPC_JSON_STRING) {
      gpr_log(GPR_ERROR, "Missing or invalid token_type in JSON.");
      status = GRPC_CREDENTIALS_ERROR;
      goto end;
    }
    if (expires_in == NULL || expires_in->type != GRPC_JSON_NUMBER) {
      gpr_log(GPR_ERROR, "Missing or invalid expires_in in JSON.");
      status = GRPC_CREDENTIALS_ERROR;
      goto end;
    }
    gpr_asprintf(&new_access_token, "%s %s", token_type->value,
                 access_token->value);
    token_lifetime->tv_sec = strtol(expires_in->value, NULL, 10);
    token_lifetime->tv_nsec = 0;
    token_lifetime->clock_type = GPR_TIMESPAN;
    if (*token_md != NULL) grpc_credentials_md_store_unref(*token_md);
    *token_md = grpc_credentials_md_store_create(1);
    grpc_credentials_md_store_add_cstrings(
        *token_md, GRPC_AUTHORIZATION_METADATA_KEY, new_access_token);
    status = GRPC_CREDENTIALS_OK;
  }

end:
  if (status != GRPC_CREDENTIALS_OK && (*token_md != NULL)) {
    grpc_credentials_md_store_unref(*token_md);
    *token_md = NULL;
  }
  if (null_terminated_body != NULL) gpr_free(null_terminated_body);
  if (new_access_token != NULL) gpr_free(new_access_token);
  if (json != NULL) grpc_json_destroy(json);
  return status;
}

static void on_oauth2_token_fetcher_http_response(
    grpc_exec_ctx *exec_ctx, void *user_data,
    const grpc_httpcli_response *response) {
  grpc_credentials_metadata_request *r =
      (grpc_credentials_metadata_request *)user_data;
  grpc_oauth2_token_fetcher_credentials *c =
      (grpc_oauth2_token_fetcher_credentials *)r->creds;
  gpr_timespec token_lifetime;
  grpc_credentials_status status;

  gpr_mu_lock(&c->mu);
  status = grpc_oauth2_token_fetcher_credentials_parse_server_response(
      response, &c->access_token_md, &token_lifetime);
  if (status == GRPC_CREDENTIALS_OK) {
    c->token_expiration =
        gpr_time_add(gpr_now(GPR_CLOCK_REALTIME), token_lifetime);
    r->cb(exec_ctx, r->user_data, c->access_token_md->entries,
          c->access_token_md->num_entries, status);
  } else {
    c->token_expiration = gpr_inf_past(GPR_CLOCK_REALTIME);
    r->cb(exec_ctx, r->user_data, NULL, 0, status);
  }
  gpr_mu_unlock(&c->mu);
  grpc_credentials_metadata_request_destroy(r);
}

static void oauth2_token_fetcher_get_request_metadata(
    grpc_exec_ctx *exec_ctx, grpc_call_credentials *creds,
    grpc_pollset *pollset, grpc_auth_metadata_context context,
    grpc_credentials_metadata_cb cb, void *user_data) {
  grpc_oauth2_token_fetcher_credentials *c =
      (grpc_oauth2_token_fetcher_credentials *)creds;
  gpr_timespec refresh_threshold = gpr_time_from_seconds(
      GRPC_SECURE_TOKEN_REFRESH_THRESHOLD_SECS, GPR_TIMESPAN);
  grpc_credentials_md_store *cached_access_token_md = NULL;
  {
    gpr_mu_lock(&c->mu);
    if (c->access_token_md != NULL &&
        (gpr_time_cmp(
             gpr_time_sub(c->token_expiration, gpr_now(GPR_CLOCK_REALTIME)),
             refresh_threshold) > 0)) {
      cached_access_token_md =
          grpc_credentials_md_store_ref(c->access_token_md);
    }
    gpr_mu_unlock(&c->mu);
  }
  if (cached_access_token_md != NULL) {
    cb(exec_ctx, user_data, cached_access_token_md->entries,
       cached_access_token_md->num_entries, GRPC_CREDENTIALS_OK);
    grpc_credentials_md_store_unref(cached_access_token_md);
  } else {
    c->fetch_func(
        exec_ctx,
        grpc_credentials_metadata_request_create(creds, cb, user_data),
        &c->httpcli_context, pollset, on_oauth2_token_fetcher_http_response,
        gpr_time_add(gpr_now(GPR_CLOCK_REALTIME), refresh_threshold));
  }
}

static void init_oauth2_token_fetcher(grpc_oauth2_token_fetcher_credentials *c,
                                      grpc_fetch_oauth2_func fetch_func) {
  memset(c, 0, sizeof(grpc_oauth2_token_fetcher_credentials));
  c->base.type = GRPC_CALL_CREDENTIALS_TYPE_OAUTH2;
  gpr_ref_init(&c->base.refcount, 1);
  gpr_mu_init(&c->mu);
  c->token_expiration = gpr_inf_past(GPR_CLOCK_REALTIME);
  c->fetch_func = fetch_func;
  grpc_httpcli_context_init(&c->httpcli_context);
}

/* -- GoogleComputeEngine credentials. -- */

static grpc_call_credentials_vtable compute_engine_vtable = {
    oauth2_token_fetcher_destruct, oauth2_token_fetcher_get_request_metadata};

static void compute_engine_fetch_oauth2(
    grpc_exec_ctx *exec_ctx, grpc_credentials_metadata_request *metadata_req,
    grpc_httpcli_context *httpcli_context, grpc_pollset *pollset,
    grpc_httpcli_response_cb response_cb, gpr_timespec deadline) {
  grpc_httpcli_header header = {"Metadata-Flavor", "Google"};
  grpc_httpcli_request request;
  memset(&request, 0, sizeof(grpc_httpcli_request));
  request.host = GRPC_COMPUTE_ENGINE_METADATA_HOST;
  request.path = GRPC_COMPUTE_ENGINE_METADATA_TOKEN_PATH;
  request.hdr_count = 1;
  request.hdrs = &header;
  grpc_httpcli_get(exec_ctx, httpcli_context, pollset, &request, deadline,
                   response_cb, metadata_req);
}

grpc_call_credentials *grpc_google_compute_engine_credentials_create(
    void *reserved) {
  grpc_oauth2_token_fetcher_credentials *c =
      gpr_malloc(sizeof(grpc_oauth2_token_fetcher_credentials));
  GRPC_API_TRACE("grpc_compute_engine_credentials_create(reserved=%p)", 1,
                 (reserved));
  GPR_ASSERT(reserved == NULL);
  init_oauth2_token_fetcher(c, compute_engine_fetch_oauth2);
  c->base.vtable = &compute_engine_vtable;
  return &c->base;
}

/* -- GoogleRefreshToken credentials. -- */

static void refresh_token_destruct(grpc_call_credentials *creds) {
  grpc_google_refresh_token_credentials *c =
      (grpc_google_refresh_token_credentials *)creds;
  grpc_auth_refresh_token_destruct(&c->refresh_token);
  oauth2_token_fetcher_destruct(&c->base.base);
}

static grpc_call_credentials_vtable refresh_token_vtable = {
    refresh_token_destruct, oauth2_token_fetcher_get_request_metadata};

static void refresh_token_fetch_oauth2(
    grpc_exec_ctx *exec_ctx, grpc_credentials_metadata_request *metadata_req,
    grpc_httpcli_context *httpcli_context, grpc_pollset *pollset,
    grpc_httpcli_response_cb response_cb, gpr_timespec deadline) {
  grpc_google_refresh_token_credentials *c =
      (grpc_google_refresh_token_credentials *)metadata_req->creds;
  grpc_httpcli_header header = {"Content-Type",
                                "application/x-www-form-urlencoded"};
  grpc_httpcli_request request;
  char *body = NULL;
  gpr_asprintf(&body, GRPC_REFRESH_TOKEN_POST_BODY_FORMAT_STRING,
               c->refresh_token.client_id, c->refresh_token.client_secret,
               c->refresh_token.refresh_token);
  memset(&request, 0, sizeof(grpc_httpcli_request));
  request.host = GRPC_GOOGLE_OAUTH2_SERVICE_HOST;
  request.path = GRPC_GOOGLE_OAUTH2_SERVICE_TOKEN_PATH;
  request.hdr_count = 1;
  request.hdrs = &header;
  request.handshaker = &grpc_httpcli_ssl;
  grpc_httpcli_post(exec_ctx, httpcli_context, pollset, &request, body,
                    strlen(body), deadline, response_cb, metadata_req);
  gpr_free(body);
}

grpc_call_credentials *
grpc_refresh_token_credentials_create_from_auth_refresh_token(
    grpc_auth_refresh_token refresh_token) {
  grpc_google_refresh_token_credentials *c;
  if (!grpc_auth_refresh_token_is_valid(&refresh_token)) {
    gpr_log(GPR_ERROR, "Invalid input for refresh token credentials creation");
    return NULL;
  }
  c = gpr_malloc(sizeof(grpc_google_refresh_token_credentials));
  memset(c, 0, sizeof(grpc_google_refresh_token_credentials));
  init_oauth2_token_fetcher(&c->base, refresh_token_fetch_oauth2);
  c->base.base.vtable = &refresh_token_vtable;
  c->refresh_token = refresh_token;
  return &c->base.base;
}

grpc_call_credentials *grpc_google_refresh_token_credentials_create(
    const char *json_refresh_token, void *reserved) {
  GRPC_API_TRACE(
      "grpc_refresh_token_credentials_create(json_refresh_token=%s, "
      "reserved=%p)",
      2, (json_refresh_token, reserved));
  GPR_ASSERT(reserved == NULL);
  return grpc_refresh_token_credentials_create_from_auth_refresh_token(
      grpc_auth_refresh_token_create_from_string(json_refresh_token));
}

/* -- Metadata-only credentials. -- */

static void md_only_test_destruct(grpc_call_credentials *creds) {
  grpc_md_only_test_credentials *c = (grpc_md_only_test_credentials *)creds;
  grpc_credentials_md_store_unref(c->md_store);
}

static void on_simulated_token_fetch_done(grpc_exec_ctx *exec_ctx,
                                          void *user_data, int success) {
  grpc_credentials_metadata_request *r =
      (grpc_credentials_metadata_request *)user_data;
  grpc_md_only_test_credentials *c = (grpc_md_only_test_credentials *)r->creds;
  r->cb(exec_ctx, r->user_data, c->md_store->entries, c->md_store->num_entries,
        GRPC_CREDENTIALS_OK);
  grpc_credentials_metadata_request_destroy(r);
}

static void md_only_test_get_request_metadata(
    grpc_exec_ctx *exec_ctx, grpc_call_credentials *creds,
    grpc_pollset *pollset, grpc_auth_metadata_context context,
    grpc_credentials_metadata_cb cb, void *user_data) {
  grpc_md_only_test_credentials *c = (grpc_md_only_test_credentials *)creds;

  if (c->is_async) {
    grpc_credentials_metadata_request *cb_arg =
        grpc_credentials_metadata_request_create(creds, cb, user_data);
    grpc_executor_enqueue(
        grpc_closure_create(on_simulated_token_fetch_done, cb_arg), 1);
  } else {
    cb(exec_ctx, user_data, c->md_store->entries, 1, GRPC_CREDENTIALS_OK);
  }
}

static grpc_call_credentials_vtable md_only_test_vtable = {
    md_only_test_destruct, md_only_test_get_request_metadata};

grpc_call_credentials *grpc_md_only_test_credentials_create(
    const char *md_key, const char *md_value, int is_async) {
  grpc_md_only_test_credentials *c =
      gpr_malloc(sizeof(grpc_md_only_test_credentials));
  memset(c, 0, sizeof(grpc_md_only_test_credentials));
  c->base.type = GRPC_CALL_CREDENTIALS_TYPE_OAUTH2;
  c->base.vtable = &md_only_test_vtable;
  gpr_ref_init(&c->base.refcount, 1);
  c->md_store = grpc_credentials_md_store_create(1);
  grpc_credentials_md_store_add_cstrings(c->md_store, md_key, md_value);
  c->is_async = is_async;
  return &c->base;
}

/* -- Oauth2 Access Token credentials. -- */

static void access_token_destruct(grpc_call_credentials *creds) {
  grpc_access_token_credentials *c = (grpc_access_token_credentials *)creds;
  grpc_credentials_md_store_unref(c->access_token_md);
}

static void access_token_get_request_metadata(
    grpc_exec_ctx *exec_ctx, grpc_call_credentials *creds,
    grpc_pollset *pollset, grpc_auth_metadata_context context,
    grpc_credentials_metadata_cb cb, void *user_data) {
  grpc_access_token_credentials *c = (grpc_access_token_credentials *)creds;
  cb(exec_ctx, user_data, c->access_token_md->entries, 1, GRPC_CREDENTIALS_OK);
}

static grpc_call_credentials_vtable access_token_vtable = {
    access_token_destruct, access_token_get_request_metadata};

grpc_call_credentials *grpc_access_token_credentials_create(
    const char *access_token, void *reserved) {
  grpc_access_token_credentials *c =
      gpr_malloc(sizeof(grpc_access_token_credentials));
  char *token_md_value;
  GRPC_API_TRACE(
      "grpc_access_token_credentials_create(access_token=%s, "
      "reserved=%p)",
      2, (access_token, reserved));
  GPR_ASSERT(reserved == NULL);
  memset(c, 0, sizeof(grpc_access_token_credentials));
  c->base.type = GRPC_CALL_CREDENTIALS_TYPE_OAUTH2;
  c->base.vtable = &access_token_vtable;
  gpr_ref_init(&c->base.refcount, 1);
  c->access_token_md = grpc_credentials_md_store_create(1);
  gpr_asprintf(&token_md_value, "Bearer %s", access_token);
  grpc_credentials_md_store_add_cstrings(
      c->access_token_md, GRPC_AUTHORIZATION_METADATA_KEY, token_md_value);
  gpr_free(token_md_value);
  return &c->base;
}

/* -- Fake transport security credentials. -- */

static grpc_security_status fake_transport_security_create_security_connector(
    grpc_channel_credentials *c, grpc_call_credentials *call_creds,
    const char *target, const grpc_channel_args *args,
    grpc_channel_security_connector **sc, grpc_channel_args **new_args) {
  *sc = grpc_fake_channel_security_connector_create(call_creds);
  return GRPC_SECURITY_OK;
}

static grpc_security_status
fake_transport_security_server_create_security_connector(
    grpc_server_credentials *c, grpc_security_connector **sc) {
  *sc = grpc_fake_server_security_connector_create();
  return GRPC_SECURITY_OK;
}

static grpc_channel_credentials_vtable
    fake_transport_security_credentials_vtable = {
        NULL, fake_transport_security_create_security_connector};

static grpc_server_credentials_vtable
    fake_transport_security_server_credentials_vtable = {
        NULL, fake_transport_security_server_create_security_connector};

grpc_channel_credentials *grpc_fake_transport_security_credentials_create(
    void) {
  grpc_channel_credentials *c = gpr_malloc(sizeof(grpc_channel_credentials));
  memset(c, 0, sizeof(grpc_channel_credentials));
  c->type = GRPC_CHANNEL_CREDENTIALS_TYPE_FAKE_TRANSPORT_SECURITY;
  c->vtable = &fake_transport_security_credentials_vtable;
  gpr_ref_init(&c->refcount, 1);
  return c;
}

grpc_server_credentials *grpc_fake_transport_security_server_credentials_create(
    void) {
  grpc_server_credentials *c = gpr_malloc(sizeof(grpc_server_credentials));
  memset(c, 0, sizeof(grpc_server_credentials));
  c->type = GRPC_CHANNEL_CREDENTIALS_TYPE_FAKE_TRANSPORT_SECURITY;
  gpr_ref_init(&c->refcount, 1);
  c->vtable = &fake_transport_security_server_credentials_vtable;
  return c;
}

/* -- Composite call credentials. -- */

typedef struct {
  grpc_composite_call_credentials *composite_creds;
  size_t creds_index;
  grpc_credentials_md_store *md_elems;
  grpc_auth_metadata_context auth_md_context;
  void *user_data;
  grpc_pollset *pollset;
  grpc_credentials_metadata_cb cb;
} grpc_composite_call_credentials_metadata_context;

static void composite_call_destruct(grpc_call_credentials *creds) {
  grpc_composite_call_credentials *c = (grpc_composite_call_credentials *)creds;
  size_t i;
  for (i = 0; i < c->inner.num_creds; i++) {
    grpc_call_credentials_unref(c->inner.creds_array[i]);
  }
  gpr_free(c->inner.creds_array);
}

static void composite_call_md_context_destroy(
    grpc_composite_call_credentials_metadata_context *ctx) {
  grpc_credentials_md_store_unref(ctx->md_elems);
  gpr_free(ctx);
}

static void composite_call_metadata_cb(grpc_exec_ctx *exec_ctx, void *user_data,
                                       grpc_credentials_md *md_elems,
                                       size_t num_md,
                                       grpc_credentials_status status) {
  grpc_composite_call_credentials_metadata_context *ctx =
      (grpc_composite_call_credentials_metadata_context *)user_data;
  if (status != GRPC_CREDENTIALS_OK) {
    ctx->cb(exec_ctx, ctx->user_data, NULL, 0, status);
    return;
  }

  /* Copy the metadata in the context. */
  if (num_md > 0) {
    size_t i;
    for (i = 0; i < num_md; i++) {
      grpc_credentials_md_store_add(ctx->md_elems, md_elems[i].key,
                                    md_elems[i].value);
    }
  }

  /* See if we need to get some more metadata. */
  if (ctx->creds_index < ctx->composite_creds->inner.num_creds) {
    grpc_call_credentials *inner_creds =
        ctx->composite_creds->inner.creds_array[ctx->creds_index++];
    grpc_call_credentials_get_request_metadata(
        exec_ctx, inner_creds, ctx->pollset, ctx->auth_md_context,
        composite_call_metadata_cb, ctx);
    return;
  }

  /* We're done!. */
  ctx->cb(exec_ctx, ctx->user_data, ctx->md_elems->entries,
          ctx->md_elems->num_entries, GRPC_CREDENTIALS_OK);
  composite_call_md_context_destroy(ctx);
}

static void composite_call_get_request_metadata(
    grpc_exec_ctx *exec_ctx, grpc_call_credentials *creds,
    grpc_pollset *pollset, grpc_auth_metadata_context auth_md_context,
    grpc_credentials_metadata_cb cb, void *user_data) {
  grpc_composite_call_credentials *c = (grpc_composite_call_credentials *)creds;
  grpc_composite_call_credentials_metadata_context *ctx;

  ctx = gpr_malloc(sizeof(grpc_composite_call_credentials_metadata_context));
  memset(ctx, 0, sizeof(grpc_composite_call_credentials_metadata_context));
  ctx->auth_md_context = auth_md_context;
  ctx->user_data = user_data;
  ctx->cb = cb;
  ctx->composite_creds = c;
  ctx->pollset = pollset;
  ctx->md_elems = grpc_credentials_md_store_create(c->inner.num_creds);
  grpc_call_credentials_get_request_metadata(
      exec_ctx, c->inner.creds_array[ctx->creds_index++], pollset,
      auth_md_context, composite_call_metadata_cb, ctx);
}

static grpc_call_credentials_vtable composite_call_credentials_vtable = {
    composite_call_destruct, composite_call_get_request_metadata};

static grpc_call_credentials_array get_creds_array(
    grpc_call_credentials **creds_addr) {
  grpc_call_credentials_array result;
  grpc_call_credentials *creds = *creds_addr;
  result.creds_array = creds_addr;
  result.num_creds = 1;
  if (strcmp(creds->type, GRPC_CALL_CREDENTIALS_TYPE_COMPOSITE) == 0) {
    result = *grpc_composite_call_credentials_get_credentials(creds);
  }
  return result;
}

grpc_call_credentials *grpc_composite_call_credentials_create(
    grpc_call_credentials *creds1, grpc_call_credentials *creds2,
    void *reserved) {
  size_t i;
  size_t creds_array_byte_size;
  grpc_call_credentials_array creds1_array;
  grpc_call_credentials_array creds2_array;
  grpc_composite_call_credentials *c;
  GRPC_API_TRACE(
      "grpc_composite_call_credentials_create(creds1=%p, creds2=%p, "
      "reserved=%p)",
      3, (creds1, creds2, reserved));
  GPR_ASSERT(reserved == NULL);
  GPR_ASSERT(creds1 != NULL);
  GPR_ASSERT(creds2 != NULL);
  c = gpr_malloc(sizeof(grpc_composite_call_credentials));
  memset(c, 0, sizeof(grpc_composite_call_credentials));
  c->base.type = GRPC_CALL_CREDENTIALS_TYPE_COMPOSITE;
  c->base.vtable = &composite_call_credentials_vtable;
  gpr_ref_init(&c->base.refcount, 1);
  creds1_array = get_creds_array(&creds1);
  creds2_array = get_creds_array(&creds2);
  c->inner.num_creds = creds1_array.num_creds + creds2_array.num_creds;
  creds_array_byte_size = c->inner.num_creds * sizeof(grpc_call_credentials *);
  c->inner.creds_array = gpr_malloc(creds_array_byte_size);
  memset(c->inner.creds_array, 0, creds_array_byte_size);
  for (i = 0; i < creds1_array.num_creds; i++) {
    grpc_call_credentials *cur_creds = creds1_array.creds_array[i];
    c->inner.creds_array[i] = grpc_call_credentials_ref(cur_creds);
  }
  for (i = 0; i < creds2_array.num_creds; i++) {
    grpc_call_credentials *cur_creds = creds2_array.creds_array[i];
    c->inner.creds_array[i + creds1_array.num_creds] =
        grpc_call_credentials_ref(cur_creds);
  }
  return &c->base;
}

const grpc_call_credentials_array *
grpc_composite_call_credentials_get_credentials(grpc_call_credentials *creds) {
  const grpc_composite_call_credentials *c =
      (const grpc_composite_call_credentials *)creds;
  GPR_ASSERT(strcmp(creds->type, GRPC_CALL_CREDENTIALS_TYPE_COMPOSITE) == 0);
  return &c->inner;
}

grpc_call_credentials *grpc_credentials_contains_type(
    grpc_call_credentials *creds, const char *type,
    grpc_call_credentials **composite_creds) {
  size_t i;
  if (strcmp(creds->type, type) == 0) {
    if (composite_creds != NULL) *composite_creds = NULL;
    return creds;
  } else if (strcmp(creds->type, GRPC_CALL_CREDENTIALS_TYPE_COMPOSITE) == 0) {
    const grpc_call_credentials_array *inner_creds_array =
        grpc_composite_call_credentials_get_credentials(creds);
    for (i = 0; i < inner_creds_array->num_creds; i++) {
      if (strcmp(type, inner_creds_array->creds_array[i]->type) == 0) {
        if (composite_creds != NULL) *composite_creds = creds;
        return inner_creds_array->creds_array[i];
      }
    }
  }
  return NULL;
}

/* -- IAM credentials. -- */

static void iam_destruct(grpc_call_credentials *creds) {
  grpc_google_iam_credentials *c = (grpc_google_iam_credentials *)creds;
  grpc_credentials_md_store_unref(c->iam_md);
}

static void iam_get_request_metadata(grpc_exec_ctx *exec_ctx,
                                     grpc_call_credentials *creds,
                                     grpc_pollset *pollset,
                                     grpc_auth_metadata_context context,
                                     grpc_credentials_metadata_cb cb,
                                     void *user_data) {
  grpc_google_iam_credentials *c = (grpc_google_iam_credentials *)creds;
  cb(exec_ctx, user_data, c->iam_md->entries, c->iam_md->num_entries,
     GRPC_CREDENTIALS_OK);
}

static grpc_call_credentials_vtable iam_vtable = {iam_destruct,
                                                  iam_get_request_metadata};

grpc_call_credentials *grpc_google_iam_credentials_create(
    const char *token, const char *authority_selector, void *reserved) {
  grpc_google_iam_credentials *c;
  GRPC_API_TRACE(
      "grpc_iam_credentials_create(token=%s, authority_selector=%s, "
      "reserved=%p)",
      3, (token, authority_selector, reserved));
  GPR_ASSERT(reserved == NULL);
  GPR_ASSERT(token != NULL);
  GPR_ASSERT(authority_selector != NULL);
  c = gpr_malloc(sizeof(grpc_google_iam_credentials));
  memset(c, 0, sizeof(grpc_google_iam_credentials));
  c->base.type = GRPC_CALL_CREDENTIALS_TYPE_IAM;
  c->base.vtable = &iam_vtable;
  gpr_ref_init(&c->base.refcount, 1);
  c->iam_md = grpc_credentials_md_store_create(2);
  grpc_credentials_md_store_add_cstrings(
      c->iam_md, GRPC_IAM_AUTHORIZATION_TOKEN_METADATA_KEY, token);
  grpc_credentials_md_store_add_cstrings(
      c->iam_md, GRPC_IAM_AUTHORITY_SELECTOR_METADATA_KEY, authority_selector);
  return &c->base;
}

/* -- Plugin credentials. -- */

typedef struct {
  void *user_data;
  grpc_credentials_metadata_cb cb;
} grpc_metadata_plugin_request;

static void plugin_destruct(grpc_call_credentials *creds) {
  grpc_plugin_credentials *c = (grpc_plugin_credentials *)creds;
  if (c->plugin.state != NULL && c->plugin.destroy != NULL) {
    c->plugin.destroy(c->plugin.state);
  }
}

static void plugin_md_request_metadata_ready(void *request,
                                             const grpc_metadata *md,
                                             size_t num_md,
                                             grpc_status_code status,
                                             const char *error_details) {
  /* called from application code */
  grpc_exec_ctx exec_ctx = GRPC_EXEC_CTX_INIT;
  grpc_metadata_plugin_request *r = (grpc_metadata_plugin_request *)request;
  if (status != GRPC_STATUS_OK) {
    if (error_details != NULL) {
      gpr_log(GPR_ERROR, "Getting metadata from plugin failed with error: %s",
              error_details);
    }
    r->cb(&exec_ctx, r->user_data, NULL, 0, GRPC_CREDENTIALS_ERROR);
  } else {
    size_t i;
    grpc_credentials_md *md_array = NULL;
    if (num_md > 0) {
      md_array = gpr_malloc(num_md * sizeof(grpc_credentials_md));
      for (i = 0; i < num_md; i++) {
        md_array[i].key = gpr_slice_from_copied_string(md[i].key);
        md_array[i].value =
            gpr_slice_from_copied_buffer(md[i].value, md[i].value_length);
      }
    }
    r->cb(&exec_ctx, r->user_data, md_array, num_md, GRPC_CREDENTIALS_OK);
    if (md_array != NULL) {
      for (i = 0; i < num_md; i++) {
        gpr_slice_unref(md_array[i].key);
        gpr_slice_unref(md_array[i].value);
      }
      gpr_free(md_array);
    }
  }
  gpr_free(r);
  grpc_exec_ctx_finish(&exec_ctx);
}

static void plugin_get_request_metadata(grpc_exec_ctx *exec_ctx,
                                        grpc_call_credentials *creds,
                                        grpc_pollset *pollset,
                                        grpc_auth_metadata_context context,
                                        grpc_credentials_metadata_cb cb,
                                        void *user_data) {
  grpc_plugin_credentials *c = (grpc_plugin_credentials *)creds;
  if (c->plugin.get_metadata != NULL) {
    grpc_metadata_plugin_request *request = gpr_malloc(sizeof(*request));
    memset(request, 0, sizeof(*request));
    request->user_data = user_data;
    request->cb = cb;
    c->plugin.get_metadata(c->plugin.state, context,
                           plugin_md_request_metadata_ready, request);
  } else {
    cb(exec_ctx, user_data, NULL, 0, GRPC_CREDENTIALS_OK);
  }
}

static grpc_call_credentials_vtable plugin_vtable = {
    plugin_destruct, plugin_get_request_metadata};

grpc_call_credentials *grpc_metadata_credentials_create_from_plugin(
    grpc_metadata_credentials_plugin plugin, void *reserved) {
  grpc_plugin_credentials *c = gpr_malloc(sizeof(*c));
  GRPC_API_TRACE("grpc_metadata_credentials_create_from_plugin(reserved=%p)", 1,
                 (reserved));
  GPR_ASSERT(reserved == NULL);
  memset(c, 0, sizeof(*c));
  c->base.type = plugin.type;
  c->base.vtable = &plugin_vtable;
  gpr_ref_init(&c->base.refcount, 1);
  c->plugin = plugin;
  return &c->base;
}

/* -- Composite channel credentials. -- */

static void composite_channel_destruct(grpc_channel_credentials *creds) {
  grpc_composite_channel_credentials *c =
      (grpc_composite_channel_credentials *)creds;
  grpc_channel_credentials_unref(c->inner_creds);
  grpc_call_credentials_unref(c->call_creds);
}

static grpc_security_status composite_channel_create_security_connector(
    grpc_channel_credentials *creds, grpc_call_credentials *call_creds,
    const char *target, const grpc_channel_args *args,
    grpc_channel_security_connector **sc, grpc_channel_args **new_args) {
  grpc_composite_channel_credentials *c =
      (grpc_composite_channel_credentials *)creds;
  grpc_security_status status = GRPC_SECURITY_ERROR;

  GPR_ASSERT(c->inner_creds != NULL && c->call_creds != NULL &&
             c->inner_creds->vtable != NULL &&
             c->inner_creds->vtable->create_security_connector != NULL);
  /* If we are passed a call_creds, create a call composite to pass it
     downstream. */
  if (call_creds != NULL) {
    grpc_call_credentials *composite_call_creds =
        grpc_composite_call_credentials_create(c->call_creds, call_creds, NULL);
    status = c->inner_creds->vtable->create_security_connector(
        c->inner_creds, composite_call_creds, target, args, sc, new_args);
    grpc_call_credentials_unref(composite_call_creds);
  } else {
    status = c->inner_creds->vtable->create_security_connector(
        c->inner_creds, c->call_creds, target, args, sc, new_args);
  }
  return status;
}

static grpc_channel_credentials_vtable composite_channel_credentials_vtable = {
    composite_channel_destruct, composite_channel_create_security_connector};

grpc_channel_credentials *grpc_composite_channel_credentials_create(
    grpc_channel_credentials *channel_creds, grpc_call_credentials *call_creds,
    void *reserved) {
  grpc_composite_channel_credentials *c = gpr_malloc(sizeof(*c));
  memset(c, 0, sizeof(*c));
  GPR_ASSERT(channel_creds != NULL && call_creds != NULL && reserved == NULL);
  GRPC_API_TRACE(
      "grpc_composite_channel_credentials_create(channel_creds=%p, "
      "call_creds=%p, reserved=%p)",
      3, (channel_creds, call_creds, reserved));
  c->base.type = channel_creds->type;
  c->base.vtable = &composite_channel_credentials_vtable;
  gpr_ref_init(&c->base.refcount, 1);
  c->inner_creds = grpc_channel_credentials_ref(channel_creds);
  c->call_creds = grpc_call_credentials_ref(call_creds);
  return &c->base;
}<|MERGE_RESOLUTION|>--- conflicted
+++ resolved
@@ -180,11 +180,7 @@
       "grpc_server_credentials_set_auth_metadata_processor("
       "creds=%p, "
       "processor=grpc_auth_metadata_processor { process: %p, state: %p })",
-<<<<<<< HEAD
-      3, (creds, (void *)(gpr_intptr)processor.process, processor.state));
-=======
       3, (creds, (void *)(intptr_t)processor.process, processor.state));
->>>>>>> 08506402
   if (creds == NULL) return;
   if (creds->processor.destroy != NULL && creds->processor.state != NULL) {
     creds->processor.destroy(creds->processor.state);
