/*
 *
 * Copyright 2015, Google Inc.
 * All rights reserved.
 *
 * Redistribution and use in source and binary forms, with or without
 * modification, are permitted provided that the following conditions are
 * met:
 *
 *     * Redistributions of source code must retain the above copyright
 * notice, this list of conditions and the following disclaimer.
 *     * Redistributions in binary form must reproduce the above
 * copyright notice, this list of conditions and the following disclaimer
 * in the documentation and/or other materials provided with the
 * distribution.
 *     * Neither the name of Google Inc. nor the names of its
 * contributors may be used to endorse or promote products derived from
 * this software without specific prior written permission.
 *
 * THIS SOFTWARE IS PROVIDED BY THE COPYRIGHT HOLDERS AND CONTRIBUTORS
 * "AS IS" AND ANY EXPRESS OR IMPLIED WARRANTIES, INCLUDING, BUT NOT
 * LIMITED TO, THE IMPLIED WARRANTIES OF MERCHANTABILITY AND FITNESS FOR
 * A PARTICULAR PURPOSE ARE DISCLAIMED. IN NO EVENT SHALL THE COPYRIGHT
 * OWNER OR CONTRIBUTORS BE LIABLE FOR ANY DIRECT, INDIRECT, INCIDENTAL,
 * SPECIAL, EXEMPLARY, OR CONSEQUENTIAL DAMAGES (INCLUDING, BUT NOT
 * LIMITED TO, PROCUREMENT OF SUBSTITUTE GOODS OR SERVICES; LOSS OF USE,
 * DATA, OR PROFITS; OR BUSINESS INTERRUPTION) HOWEVER CAUSED AND ON ANY
 * THEORY OF LIABILITY, WHETHER IN CONTRACT, STRICT LIABILITY, OR TORT
 * (INCLUDING NEGLIGENCE OR OTHERWISE) ARISING IN ANY WAY OUT OF THE USE
 * OF THIS SOFTWARE, EVEN IF ADVISED OF THE POSSIBILITY OF SUCH DAMAGE.
 *
 */

#include <grpc/grpc.h>

#include <string.h>

#include <grpc/support/alloc.h>
#include <grpc/support/string_util.h>

#include "src/core/ext/client_channel/client_channel.h"
#include "src/core/ext/client_channel/resolver_registry.h"
#include "src/core/ext/transport/chttp2/client/chttp2_connector.h"
#include "src/core/lib/surface/api_trace.h"
#include "src/core/lib/surface/channel.h"

<<<<<<< HEAD
=======
//
// connector
//

typedef struct {
  grpc_connector base;
  gpr_refcount refs;

  char *server_name;

  grpc_closure *notify;
  grpc_connect_in_args args;
  grpc_connect_out_args *result;
  grpc_closure initial_string_sent;
  grpc_slice_buffer initial_string_buffer;

  grpc_endpoint *tcp;

  grpc_closure connected;

  grpc_handshake_manager *handshake_mgr;
} connector;

static void connector_ref(grpc_connector *con) {
  connector *c = (connector *)con;
  gpr_ref(&c->refs);
}

static void connector_unref(grpc_exec_ctx *exec_ctx, grpc_connector *con) {
  connector *c = (connector *)con;
  if (gpr_unref(&c->refs)) {
    /* c->initial_string_buffer does not need to be destroyed */
    gpr_free(c->server_name);
    gpr_free(c);
  }
}

static void on_initial_connect_string_sent(grpc_exec_ctx *exec_ctx, void *arg,
                                           grpc_error *error) {
  connector_unref(exec_ctx, arg);
}

static void on_handshake_done(grpc_exec_ctx *exec_ctx, void *arg,
                              grpc_error *error) {
  grpc_handshaker_args *args = arg;
  connector *c = args->user_data;
  if (error == GRPC_ERROR_NONE) {
    c->result->transport =
        grpc_create_chttp2_transport(exec_ctx, args->args, args->endpoint, 1);
    GPR_ASSERT(c->result->transport);
    grpc_chttp2_transport_start_reading(exec_ctx, c->result->transport,
                                        args->read_buffer);
    c->result->channel_args = args->args;
  }
  grpc_closure *notify = c->notify;
  c->notify = NULL;
  grpc_exec_ctx_sched(exec_ctx, notify, GRPC_ERROR_REF(error), NULL);
  grpc_handshake_manager_destroy(exec_ctx, c->handshake_mgr);
}

static void connected(grpc_exec_ctx *exec_ctx, void *arg, grpc_error *error) {
  connector *c = arg;
  grpc_endpoint *tcp = c->tcp;
  if (tcp != NULL) {
    if (!GRPC_SLICE_IS_EMPTY(c->args.initial_connect_string)) {
      grpc_closure_init(&c->initial_string_sent, on_initial_connect_string_sent,
                        c);
      grpc_slice_buffer_init(&c->initial_string_buffer);
      grpc_slice_buffer_add(&c->initial_string_buffer,
                            c->args.initial_connect_string);
      connector_ref(arg);
      grpc_endpoint_write(exec_ctx, tcp, &c->initial_string_buffer,
                          &c->initial_string_sent);
    } else {
      c->handshake_mgr = grpc_handshake_manager_create();
      char *proxy_name = grpc_get_http_proxy_server();
      if (proxy_name != NULL) {
        grpc_handshake_manager_add(
            c->handshake_mgr,
            grpc_http_connect_handshaker_create(proxy_name, c->server_name));
        gpr_free(proxy_name);
      }
      grpc_handshake_manager_do_handshake(
          exec_ctx, c->handshake_mgr, tcp, c->args.channel_args,
          c->args.deadline, NULL /* acceptor */, on_handshake_done, c);
    }
  } else {
    memset(c->result, 0, sizeof(*c->result));
    grpc_closure *notify = c->notify;
    c->notify = NULL;
    grpc_exec_ctx_sched(exec_ctx, notify, GRPC_ERROR_REF(error), NULL);
  }
}

static void connector_shutdown(grpc_exec_ctx *exec_ctx, grpc_connector *con) {}

static void connector_connect(grpc_exec_ctx *exec_ctx, grpc_connector *con,
                              const grpc_connect_in_args *args,
                              grpc_connect_out_args *result,
                              grpc_closure *notify) {
  connector *c = (connector *)con;
  GPR_ASSERT(c->notify == NULL);
  GPR_ASSERT(notify->cb);
  c->notify = notify;
  c->args = *args;
  c->result = result;
  c->tcp = NULL;
  grpc_closure_init(&c->connected, connected, c);
  grpc_tcp_client_connect(exec_ctx, &c->connected, &c->tcp,
                          args->interested_parties, args->channel_args,
                          args->addr, args->deadline);
}

static const grpc_connector_vtable connector_vtable = {
    connector_ref, connector_unref, connector_shutdown, connector_connect};

//
// client_channel_factory
//

>>>>>>> 53bd6933
static void client_channel_factory_ref(
    grpc_client_channel_factory *cc_factory) {}

static void client_channel_factory_unref(
    grpc_exec_ctx *exec_ctx, grpc_client_channel_factory *cc_factory) {}

static grpc_subchannel *client_channel_factory_create_subchannel(
    grpc_exec_ctx *exec_ctx, grpc_client_channel_factory *cc_factory,
    const grpc_subchannel_args *args) {
<<<<<<< HEAD
  grpc_connector *connector = grpc_chttp2_connector_create(
      exec_ctx, args->server_name, NULL /* create_handshakers */,
      NULL /* user_data */);
  grpc_subchannel *s = grpc_subchannel_create(exec_ctx, connector, args);
  grpc_connector_unref(exec_ctx, connector);
=======
  connector *c = gpr_malloc(sizeof(*c));
  memset(c, 0, sizeof(*c));
  c->base.vtable = &connector_vtable;
  gpr_ref_init(&c->refs, 1);
  c->server_name = gpr_strdup(args->server_name);
  grpc_subchannel *s = grpc_subchannel_create(exec_ctx, &c->base, args);
  grpc_connector_unref(exec_ctx, &c->base);
>>>>>>> 53bd6933
  return s;
}

static grpc_channel *client_channel_factory_create_channel(
    grpc_exec_ctx *exec_ctx, grpc_client_channel_factory *cc_factory,
    const char *target, grpc_client_channel_type type,
    const grpc_channel_args *args) {
  grpc_channel *channel =
      grpc_channel_create(exec_ctx, target, args, GRPC_CLIENT_CHANNEL, NULL);
  grpc_resolver *resolver = grpc_resolver_create(target, args);
  if (resolver == NULL) {
    GRPC_CHANNEL_INTERNAL_UNREF(exec_ctx, channel,
                                "client_channel_factory_create_channel");
    return NULL;
  }
  grpc_client_channel_finish_initialization(
      exec_ctx, grpc_channel_get_channel_stack(channel), resolver, cc_factory);
  GRPC_RESOLVER_UNREF(exec_ctx, resolver, "create_channel");
  return channel;
}

static const grpc_client_channel_factory_vtable client_channel_factory_vtable =
    {client_channel_factory_ref, client_channel_factory_unref,
     client_channel_factory_create_subchannel,
     client_channel_factory_create_channel};

static grpc_client_channel_factory client_channel_factory = {
    &client_channel_factory_vtable};

/* Create a client channel:
   Asynchronously: - resolve target
                   - connect to it (trying alternatives as presented)
                   - perform handshakes */
grpc_channel *grpc_insecure_channel_create(const char *target,
                                           const grpc_channel_args *args,
                                           void *reserved) {
  grpc_exec_ctx exec_ctx = GRPC_EXEC_CTX_INIT;
  GRPC_API_TRACE(
      "grpc_insecure_channel_create(target=%p, args=%p, reserved=%p)", 3,
      (target, args, reserved));
  GPR_ASSERT(reserved == NULL);
  grpc_client_channel_factory *factory =
      (grpc_client_channel_factory *)&client_channel_factory;
  grpc_channel *channel = client_channel_factory_create_channel(
      &exec_ctx, factory, target, GRPC_CLIENT_CHANNEL_TYPE_REGULAR, args);
  grpc_client_channel_factory_unref(&exec_ctx, factory);
  grpc_exec_ctx_finish(&exec_ctx);
  return channel != NULL ? channel : grpc_lame_client_channel_create(
                                         target, GRPC_STATUS_INTERNAL,
                                         "Failed to create client channel");
}<|MERGE_RESOLUTION|>--- conflicted
+++ resolved
@@ -44,129 +44,6 @@
 #include "src/core/lib/surface/api_trace.h"
 #include "src/core/lib/surface/channel.h"
 
-<<<<<<< HEAD
-=======
-//
-// connector
-//
-
-typedef struct {
-  grpc_connector base;
-  gpr_refcount refs;
-
-  char *server_name;
-
-  grpc_closure *notify;
-  grpc_connect_in_args args;
-  grpc_connect_out_args *result;
-  grpc_closure initial_string_sent;
-  grpc_slice_buffer initial_string_buffer;
-
-  grpc_endpoint *tcp;
-
-  grpc_closure connected;
-
-  grpc_handshake_manager *handshake_mgr;
-} connector;
-
-static void connector_ref(grpc_connector *con) {
-  connector *c = (connector *)con;
-  gpr_ref(&c->refs);
-}
-
-static void connector_unref(grpc_exec_ctx *exec_ctx, grpc_connector *con) {
-  connector *c = (connector *)con;
-  if (gpr_unref(&c->refs)) {
-    /* c->initial_string_buffer does not need to be destroyed */
-    gpr_free(c->server_name);
-    gpr_free(c);
-  }
-}
-
-static void on_initial_connect_string_sent(grpc_exec_ctx *exec_ctx, void *arg,
-                                           grpc_error *error) {
-  connector_unref(exec_ctx, arg);
-}
-
-static void on_handshake_done(grpc_exec_ctx *exec_ctx, void *arg,
-                              grpc_error *error) {
-  grpc_handshaker_args *args = arg;
-  connector *c = args->user_data;
-  if (error == GRPC_ERROR_NONE) {
-    c->result->transport =
-        grpc_create_chttp2_transport(exec_ctx, args->args, args->endpoint, 1);
-    GPR_ASSERT(c->result->transport);
-    grpc_chttp2_transport_start_reading(exec_ctx, c->result->transport,
-                                        args->read_buffer);
-    c->result->channel_args = args->args;
-  }
-  grpc_closure *notify = c->notify;
-  c->notify = NULL;
-  grpc_exec_ctx_sched(exec_ctx, notify, GRPC_ERROR_REF(error), NULL);
-  grpc_handshake_manager_destroy(exec_ctx, c->handshake_mgr);
-}
-
-static void connected(grpc_exec_ctx *exec_ctx, void *arg, grpc_error *error) {
-  connector *c = arg;
-  grpc_endpoint *tcp = c->tcp;
-  if (tcp != NULL) {
-    if (!GRPC_SLICE_IS_EMPTY(c->args.initial_connect_string)) {
-      grpc_closure_init(&c->initial_string_sent, on_initial_connect_string_sent,
-                        c);
-      grpc_slice_buffer_init(&c->initial_string_buffer);
-      grpc_slice_buffer_add(&c->initial_string_buffer,
-                            c->args.initial_connect_string);
-      connector_ref(arg);
-      grpc_endpoint_write(exec_ctx, tcp, &c->initial_string_buffer,
-                          &c->initial_string_sent);
-    } else {
-      c->handshake_mgr = grpc_handshake_manager_create();
-      char *proxy_name = grpc_get_http_proxy_server();
-      if (proxy_name != NULL) {
-        grpc_handshake_manager_add(
-            c->handshake_mgr,
-            grpc_http_connect_handshaker_create(proxy_name, c->server_name));
-        gpr_free(proxy_name);
-      }
-      grpc_handshake_manager_do_handshake(
-          exec_ctx, c->handshake_mgr, tcp, c->args.channel_args,
-          c->args.deadline, NULL /* acceptor */, on_handshake_done, c);
-    }
-  } else {
-    memset(c->result, 0, sizeof(*c->result));
-    grpc_closure *notify = c->notify;
-    c->notify = NULL;
-    grpc_exec_ctx_sched(exec_ctx, notify, GRPC_ERROR_REF(error), NULL);
-  }
-}
-
-static void connector_shutdown(grpc_exec_ctx *exec_ctx, grpc_connector *con) {}
-
-static void connector_connect(grpc_exec_ctx *exec_ctx, grpc_connector *con,
-                              const grpc_connect_in_args *args,
-                              grpc_connect_out_args *result,
-                              grpc_closure *notify) {
-  connector *c = (connector *)con;
-  GPR_ASSERT(c->notify == NULL);
-  GPR_ASSERT(notify->cb);
-  c->notify = notify;
-  c->args = *args;
-  c->result = result;
-  c->tcp = NULL;
-  grpc_closure_init(&c->connected, connected, c);
-  grpc_tcp_client_connect(exec_ctx, &c->connected, &c->tcp,
-                          args->interested_parties, args->channel_args,
-                          args->addr, args->deadline);
-}
-
-static const grpc_connector_vtable connector_vtable = {
-    connector_ref, connector_unref, connector_shutdown, connector_connect};
-
-//
-// client_channel_factory
-//
-
->>>>>>> 53bd6933
 static void client_channel_factory_ref(
     grpc_client_channel_factory *cc_factory) {}
 
@@ -176,21 +53,11 @@
 static grpc_subchannel *client_channel_factory_create_subchannel(
     grpc_exec_ctx *exec_ctx, grpc_client_channel_factory *cc_factory,
     const grpc_subchannel_args *args) {
-<<<<<<< HEAD
   grpc_connector *connector = grpc_chttp2_connector_create(
       exec_ctx, args->server_name, NULL /* create_handshakers */,
       NULL /* user_data */);
   grpc_subchannel *s = grpc_subchannel_create(exec_ctx, connector, args);
   grpc_connector_unref(exec_ctx, connector);
-=======
-  connector *c = gpr_malloc(sizeof(*c));
-  memset(c, 0, sizeof(*c));
-  c->base.vtable = &connector_vtable;
-  gpr_ref_init(&c->refs, 1);
-  c->server_name = gpr_strdup(args->server_name);
-  grpc_subchannel *s = grpc_subchannel_create(exec_ctx, &c->base, args);
-  grpc_connector_unref(exec_ctx, &c->base);
->>>>>>> 53bd6933
   return s;
 }
 
