/*
 *
 * Copyright 2015, Google Inc.
 * All rights reserved.
 *
 * Redistribution and use in source and binary forms, with or without
 * modification, are permitted provided that the following conditions are
 * met:
 *
 *     * Redistributions of source code must retain the above copyright
 * notice, this list of conditions and the following disclaimer.
 *     * Redistributions in binary form must reproduce the above
 * copyright notice, this list of conditions and the following disclaimer
 * in the documentation and/or other materials provided with the
 * distribution.
 *     * Neither the name of Google Inc. nor the names of its
 * contributors may be used to endorse or promote products derived from
 * this software without specific prior written permission.
 *
 * THIS SOFTWARE IS PROVIDED BY THE COPYRIGHT HOLDERS AND CONTRIBUTORS
 * "AS IS" AND ANY EXPRESS OR IMPLIED WARRANTIES, INCLUDING, BUT NOT
 * LIMITED TO, THE IMPLIED WARRANTIES OF MERCHANTABILITY AND FITNESS FOR
 * A PARTICULAR PURPOSE ARE DISCLAIMED. IN NO EVENT SHALL THE COPYRIGHT
 * OWNER OR CONTRIBUTORS BE LIABLE FOR ANY DIRECT, INDIRECT, INCIDENTAL,
 * SPECIAL, EXEMPLARY, OR CONSEQUENTIAL DAMAGES (INCLUDING, BUT NOT
 * LIMITED TO, PROCUREMENT OF SUBSTITUTE GOODS OR SERVICES; LOSS OF USE,
 * DATA, OR PROFITS; OR BUSINESS INTERRUPTION) HOWEVER CAUSED AND ON ANY
 * THEORY OF LIABILITY, WHETHER IN CONTRACT, STRICT LIABILITY, OR TORT
 * (INCLUDING NEGLIGENCE OR OTHERWISE) ARISING IN ANY WAY OUT OF THE USE
 * OF THIS SOFTWARE, EVEN IF ADVISED OF THE POSSIBILITY OF SUCH DAMAGE.
 *
 */

#include <grpc/grpc.h>

#include <stdlib.h>
#include <string.h>

#include <grpc/support/alloc.h>
#include <grpc/support/slice.h>
#include <grpc/support/slice_buffer.h>

#include "src/core/ext/client_config/client_channel.h"
#include "src/core/ext/client_config/resolver_registry.h"
#include "src/core/ext/transport/chttp2/transport/chttp2_transport.h"
#include "src/core/lib/channel/channel_args.h"
#include "src/core/lib/iomgr/tcp_client.h"
#include "src/core/lib/security/context/security_context.h"
#include "src/core/lib/security/credentials/credentials.h"
#include "src/core/lib/security/transport/auth_filters.h"
#include "src/core/lib/surface/api_trace.h"
#include "src/core/lib/surface/channel.h"
#include "src/core/lib/tsi/transport_security_interface.h"

typedef struct {
  grpc_connector base;
  gpr_refcount refs;

  grpc_channel_security_connector *security_connector;

  grpc_closure *notify;
  grpc_connect_in_args args;
  grpc_connect_out_args *result;
  grpc_closure initial_string_sent;
  gpr_slice_buffer initial_string_buffer;

  gpr_mu mu;
  grpc_endpoint *connecting_endpoint;
  grpc_endpoint *newly_connecting_endpoint;

  grpc_closure connected_closure;
} connector;

static void connector_ref(grpc_connector *con) {
  connector *c = (connector *)con;
  gpr_ref(&c->refs);
}

static void connector_unref(grpc_exec_ctx *exec_ctx, grpc_connector *con) {
  connector *c = (connector *)con;
  if (gpr_unref(&c->refs)) {
    /* c->initial_string_buffer does not need to be destroyed */
    gpr_free(c);
  }
}

static void on_secure_handshake_done(grpc_exec_ctx *exec_ctx, void *arg,
                                     grpc_security_status status,
                                     grpc_endpoint *secure_endpoint,
                                     grpc_auth_context *auth_context) {
  connector *c = arg;
  grpc_closure *notify;
  gpr_mu_lock(&c->mu);
  if (c->connecting_endpoint == NULL) {
    memset(c->result, 0, sizeof(*c->result));
    gpr_mu_unlock(&c->mu);
  } else if (status != GRPC_SECURITY_OK) {
    gpr_log(GPR_ERROR, "Secure handshake failed with error %d.", status);
    memset(c->result, 0, sizeof(*c->result));
    c->connecting_endpoint = NULL;
    gpr_mu_unlock(&c->mu);
  } else {
    grpc_arg auth_context_arg;
    c->connecting_endpoint = NULL;
    gpr_mu_unlock(&c->mu);
    c->result->transport = grpc_create_chttp2_transport(
        exec_ctx, c->args.channel_args, secure_endpoint, 1);
    grpc_chttp2_transport_start_reading(exec_ctx, c->result->transport, NULL,
                                        0);
    auth_context_arg = grpc_auth_context_to_arg(auth_context);
    c->result->channel_args = grpc_channel_args_copy_and_add(
        c->args.channel_args, &auth_context_arg, 1);
  }
  notify = c->notify;
  c->notify = NULL;
<<<<<<< HEAD
  /* look at c->args which are connector args. */
  notify->cb(exec_ctx, notify->cb_arg, GRPC_ERROR_NONE);
  if (args_copy != NULL) grpc_channel_args_destroy(args_copy);
=======
  grpc_exec_ctx_sched(exec_ctx, notify, GRPC_ERROR_NONE, NULL);
>>>>>>> a5596db1
}

static void on_initial_connect_string_sent(grpc_exec_ctx *exec_ctx, void *arg,
                                           grpc_error *error) {
  connector *c = arg;
  grpc_channel_security_connector_do_handshake(
      exec_ctx, c->security_connector, c->connecting_endpoint, c->args.deadline,
      on_secure_handshake_done, c);
}

static void connected(grpc_exec_ctx *exec_ctx, void *arg, grpc_error *error) {
  connector *c = arg;
  grpc_closure *notify;
  grpc_endpoint *tcp = c->newly_connecting_endpoint;
  if (tcp != NULL) {
    gpr_mu_lock(&c->mu);
    GPR_ASSERT(c->connecting_endpoint == NULL);
    c->connecting_endpoint = tcp;
    gpr_mu_unlock(&c->mu);
    if (!GPR_SLICE_IS_EMPTY(c->args.initial_connect_string)) {
      grpc_closure_init(&c->initial_string_sent, on_initial_connect_string_sent,
                        c);
      gpr_slice_buffer_init(&c->initial_string_buffer);
      gpr_slice_buffer_add(&c->initial_string_buffer,
                           c->args.initial_connect_string);
      grpc_endpoint_write(exec_ctx, tcp, &c->initial_string_buffer,
                          &c->initial_string_sent);
    } else {
      grpc_channel_security_connector_do_handshake(
          exec_ctx, c->security_connector, tcp, c->args.deadline,
          on_secure_handshake_done, c);
    }
  } else {
    memset(c->result, 0, sizeof(*c->result));
    notify = c->notify;
    c->notify = NULL;
<<<<<<< HEAD
    notify->cb(exec_ctx, notify->cb_arg, GRPC_ERROR_NONE);
=======
    grpc_exec_ctx_sched(exec_ctx, notify, GRPC_ERROR_REF(error), NULL);
>>>>>>> a5596db1
  }
}

static void connector_shutdown(grpc_exec_ctx *exec_ctx, grpc_connector *con) {
  connector *c = (connector *)con;
  grpc_endpoint *ep;
  gpr_mu_lock(&c->mu);
  ep = c->connecting_endpoint;
  c->connecting_endpoint = NULL;
  gpr_mu_unlock(&c->mu);
  if (ep) {
    grpc_endpoint_shutdown(exec_ctx, ep);
  }
}

static void connector_connect(grpc_exec_ctx *exec_ctx, grpc_connector *con,
                              const grpc_connect_in_args *args,
                              grpc_connect_out_args *result,
                              grpc_closure *notify) {
  connector *c = (connector *)con;
  GPR_ASSERT(c->notify == NULL);
  c->notify = notify;
  c->args = *args;
  c->result = result;
  gpr_mu_lock(&c->mu);
  GPR_ASSERT(c->connecting_endpoint == NULL);
  gpr_mu_unlock(&c->mu);
  grpc_closure_init(&c->connected_closure, connected, c);
  grpc_tcp_client_connect(
      exec_ctx, &c->connected_closure, &c->newly_connecting_endpoint,
      args->interested_parties, args->addr, args->addr_len, args->deadline);
}

static const grpc_connector_vtable connector_vtable = {
    connector_ref, connector_unref, connector_shutdown, connector_connect};

typedef struct {
  grpc_client_channel_factory base;
  gpr_refcount refs;
  grpc_channel_args *merge_args;
  grpc_channel_security_connector *security_connector;
  grpc_channel *master;
} client_channel_factory;

static void client_channel_factory_ref(
    grpc_client_channel_factory *cc_factory) {
  client_channel_factory *f = (client_channel_factory *)cc_factory;
  gpr_ref(&f->refs);
}

static void client_channel_factory_unref(
    grpc_exec_ctx *exec_ctx, grpc_client_channel_factory *cc_factory) {
  client_channel_factory *f = (client_channel_factory *)cc_factory;
  if (gpr_unref(&f->refs)) {
    GRPC_SECURITY_CONNECTOR_UNREF(&f->security_connector->base,
                                  "client_channel_factory");
    if (f->master != NULL) {
      GRPC_CHANNEL_INTERNAL_UNREF(exec_ctx, f->master,
                                  "client_channel_factory");
    }
    grpc_channel_args_destroy(f->merge_args);
    gpr_free(f);
  }
}

static grpc_subchannel *client_channel_factory_create_subchannel(
    grpc_exec_ctx *exec_ctx, grpc_client_channel_factory *cc_factory,
    grpc_subchannel_args *args) {
  client_channel_factory *f = (client_channel_factory *)cc_factory;
  connector *c = gpr_malloc(sizeof(*c));
  grpc_channel_args *final_args =
      grpc_channel_args_merge(args->args, f->merge_args);
  grpc_subchannel *s;
  memset(c, 0, sizeof(*c));
  c->base.vtable = &connector_vtable;
  c->security_connector = f->security_connector;
  gpr_mu_init(&c->mu);
  gpr_ref_init(&c->refs, 1);
  args->args = final_args;
  s = grpc_subchannel_create(exec_ctx, &c->base, args);
  grpc_connector_unref(exec_ctx, &c->base);
  grpc_channel_args_destroy(final_args);
  return s;
}

static grpc_channel *client_channel_factory_create_channel(
    grpc_exec_ctx *exec_ctx, grpc_client_channel_factory *cc_factory,
    const char *target, grpc_client_channel_type type,
    grpc_channel_args *args) {
  client_channel_factory *f = (client_channel_factory *)cc_factory;

  grpc_channel_args *final_args = grpc_channel_args_merge(args, f->merge_args);
  grpc_channel *channel = grpc_channel_create(exec_ctx, target, final_args,
                                              GRPC_CLIENT_CHANNEL, NULL);
  grpc_channel_args_destroy(final_args);

  grpc_resolver *resolver = grpc_resolver_create(target, &f->base);
  if (resolver != NULL) {
    grpc_client_channel_set_resolver(
        exec_ctx, grpc_channel_get_channel_stack(channel), resolver);
    GRPC_RESOLVER_UNREF(exec_ctx, resolver, "create");
  } else {
    GRPC_CHANNEL_INTERNAL_UNREF(exec_ctx, channel,
                                "client_channel_factory_create_channel");
    channel = NULL;
  }

  GRPC_SECURITY_CONNECTOR_UNREF(&f->security_connector->base,
                                "client_channel_factory_create_channel");
  return channel;
}

static const grpc_client_channel_factory_vtable client_channel_factory_vtable =
    {client_channel_factory_ref, client_channel_factory_unref,
     client_channel_factory_create_subchannel,
     client_channel_factory_create_channel};

/* Create a secure client channel:
   Asynchronously: - resolve target
                   - connect to it (trying alternatives as presented)
                   - perform handshakes */
grpc_channel *grpc_secure_channel_create(grpc_channel_credentials *creds,
                                         const char *target,
                                         const grpc_channel_args *args,
                                         void *reserved) {
  grpc_arg connector_arg;
  grpc_channel_args *args_copy;
  grpc_channel_args *new_args_from_connector;
  grpc_channel_security_connector *security_connector;
  client_channel_factory *f;
  grpc_exec_ctx exec_ctx = GRPC_EXEC_CTX_INIT;

  GRPC_API_TRACE(
      "grpc_secure_channel_create(creds=%p, target=%s, args=%p, "
      "reserved=%p)",
      4, (creds, target, args, reserved));
  GPR_ASSERT(reserved == NULL);

  if (grpc_find_security_connector_in_args(args) != NULL) {
    gpr_log(GPR_ERROR, "Cannot set security context in channel args.");
    grpc_exec_ctx_finish(&exec_ctx);
    return grpc_lame_client_channel_create(
        target, GRPC_STATUS_INTERNAL,
        "Security connector exists in channel args.");
  }

  if (grpc_channel_credentials_create_security_connector(
          creds, target, args, &security_connector, &new_args_from_connector) !=
      GRPC_SECURITY_OK) {
    grpc_exec_ctx_finish(&exec_ctx);
    return grpc_lame_client_channel_create(
        target, GRPC_STATUS_INTERNAL, "Failed to create security connector.");
  }

  connector_arg = grpc_security_connector_to_arg(&security_connector->base);
  args_copy = grpc_channel_args_copy_and_add(
      new_args_from_connector != NULL ? new_args_from_connector : args,
      &connector_arg, 1);

  f = gpr_malloc(sizeof(*f));
  memset(f, 0, sizeof(*f));
  f->base.vtable = &client_channel_factory_vtable;
  gpr_ref_init(&f->refs, 1);

  f->merge_args = grpc_channel_args_copy(args_copy);
  grpc_channel_args_destroy(args_copy);
  if (new_args_from_connector != NULL) {
    grpc_channel_args_destroy(new_args_from_connector);
  }

  GRPC_SECURITY_CONNECTOR_REF(&security_connector->base,
                              "grpc_secure_channel_create");
  f->security_connector = security_connector;

  grpc_channel *channel = client_channel_factory_create_channel(
      &exec_ctx, &f->base, target, GRPC_CLIENT_CHANNEL_TYPE_REGULAR, NULL);
  if (channel != NULL) {
    f->master = channel;
    GRPC_CHANNEL_INTERNAL_REF(f->master, "grpc_secure_channel_create");
  }

  grpc_client_channel_factory_unref(&exec_ctx, &f->base);
  grpc_exec_ctx_finish(&exec_ctx);

  return channel; /* may be NULL */
}<|MERGE_RESOLUTION|>--- conflicted
+++ resolved
@@ -113,13 +113,7 @@
   }
   notify = c->notify;
   c->notify = NULL;
-<<<<<<< HEAD
-  /* look at c->args which are connector args. */
-  notify->cb(exec_ctx, notify->cb_arg, GRPC_ERROR_NONE);
-  if (args_copy != NULL) grpc_channel_args_destroy(args_copy);
-=======
   grpc_exec_ctx_sched(exec_ctx, notify, GRPC_ERROR_NONE, NULL);
->>>>>>> a5596db1
 }
 
 static void on_initial_connect_string_sent(grpc_exec_ctx *exec_ctx, void *arg,
@@ -156,11 +150,7 @@
     memset(c->result, 0, sizeof(*c->result));
     notify = c->notify;
     c->notify = NULL;
-<<<<<<< HEAD
-    notify->cb(exec_ctx, notify->cb_arg, GRPC_ERROR_NONE);
-=======
     grpc_exec_ctx_sched(exec_ctx, notify, GRPC_ERROR_REF(error), NULL);
->>>>>>> a5596db1
   }
 }
 
