--- conflicted
+++ resolved
@@ -674,21 +674,14 @@
 #define GRPC_CHTTP2_CLIENT_CONNECT_STRLEN \
   (sizeof(GRPC_CHTTP2_CLIENT_CONNECT_STRING) - 1)
 
-extern grpc_core::TraceFlag grpc_http_trace;
-
-<<<<<<< HEAD
-#define GRPC_CHTTP2_IF_TRACING(stmt) \
-  if (!grpc_http_trace.enabled())    \
-    ;                                \
-  else                               \
-  stmt
-=======
+// extern grpc_core::TraceFlag grpc_http_trace;
+// extern grpc_core::TraceFlag grpc_flowctl_trace;
+
 #define GRPC_CHTTP2_IF_TRACING(stmt)      \
-  if (!(GRPC_TRACER_ON(grpc_http_trace))) \
+  if (!(grpc_http_trace.enabled())) \
     ;                                     \
   else                                    \
     stmt
->>>>>>> 67520b0f
 
 void grpc_chttp2_fake_status(grpc_exec_ctx* exec_ctx, grpc_chttp2_transport* t,
                              grpc_chttp2_stream* stream, grpc_error* error);
