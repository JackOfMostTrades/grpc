/*
 *
 * Copyright 2015, Google Inc.
 * All rights reserved.
 *
 * Redistribution and use in source and binary forms, with or without
 * modification, are permitted provided that the following conditions are
 * met:
 *
 *     * Redistributions of source code must retain the above copyright
 * notice, this list of conditions and the following disclaimer.
 *     * Redistributions in binary form must reproduce the above
 * copyright notice, this list of conditions and the following disclaimer
 * in the documentation and/or other materials provided with the
 * distribution.
 *     * Neither the name of Google Inc. nor the names of its
 * contributors may be used to endorse or promote products derived from
 * this software without specific prior written permission.
 *
 * THIS SOFTWARE IS PROVIDED BY THE COPYRIGHT HOLDERS AND CONTRIBUTORS
 * "AS IS" AND ANY EXPRESS OR IMPLIED WARRANTIES, INCLUDING, BUT NOT
 * LIMITED TO, THE IMPLIED WARRANTIES OF MERCHANTABILITY AND FITNESS FOR
 * A PARTICULAR PURPOSE ARE DISCLAIMED. IN NO EVENT SHALL THE COPYRIGHT
 * OWNER OR CONTRIBUTORS BE LIABLE FOR ANY DIRECT, INDIRECT, INCIDENTAL,
 * SPECIAL, EXEMPLARY, OR CONSEQUENTIAL DAMAGES (INCLUDING, BUT NOT
 * LIMITED TO, PROCUREMENT OF SUBSTITUTE GOODS OR SERVICES; LOSS OF USE,
 * DATA, OR PROFITS; OR BUSINESS INTERRUPTION) HOWEVER CAUSED AND ON ANY
 * THEORY OF LIABILITY, WHETHER IN CONTRACT, STRICT LIABILITY, OR TORT
 * (INCLUDING NEGLIGENCE OR OTHERWISE) ARISING IN ANY WAY OUT OF THE USE
 * OF THIS SOFTWARE, EVEN IF ADVISED OF THE POSSIBILITY OF SUCH DAMAGE.
 *
 */

#ifndef GRPC_CORE_EXT_CLIENT_CONFIG_LB_POLICY_H
#define GRPC_CORE_EXT_CLIENT_CONFIG_LB_POLICY_H

#include "src/core/ext/client_config/subchannel.h"
#include "src/core/lib/transport/connectivity_state.h"

/** A load balancing policy: specified by a vtable and a struct (which
    is expected to be extended to contain some parameters) */
typedef struct grpc_lb_policy grpc_lb_policy;
typedef struct grpc_lb_policy_vtable grpc_lb_policy_vtable;

typedef void (*grpc_lb_completion)(void *cb_arg, grpc_subchannel *subchannel,
                                   grpc_status_code status, const char *errmsg);

struct grpc_lb_policy {
  const grpc_lb_policy_vtable *vtable;
  gpr_atm ref_pair;
  /* owned pointer to interested parties in load balancing decisions */
  grpc_pollset_set *interested_parties;
};

/** Extra arguments for an LB pick */
typedef struct grpc_lb_policy_pick_args {
  /** Initial metadata associated with the picking call. */
  grpc_metadata_batch *initial_metadata;
  /** Bitmask used for selective cancelling. See \a
   * grpc_lb_policy_cancel_picks() and \a GRPC_INITIAL_METADATA_* in
   * grpc_types.h */
  uint32_t initial_metadata_flags;
  /** Storage for LB token in \a initial_metadata, or NULL if not used */
  grpc_linked_mdelem *lb_token_mdelem_storage;
  /** Deadline for the call to the LB server */
  gpr_timespec deadline;
} grpc_lb_policy_pick_args;

struct grpc_lb_policy_vtable {
  void (*destroy)(grpc_exec_ctx *exec_ctx, grpc_lb_policy *policy);
  void (*shutdown)(grpc_exec_ctx *exec_ctx, grpc_lb_policy *policy);

  /** \see grpc_lb_policy_pick */
  int (*pick)(grpc_exec_ctx *exec_ctx, grpc_lb_policy *policy,
              const grpc_lb_policy_pick_args *pick_args,
              grpc_connected_subchannel **target, void **user_data,
              grpc_closure *on_complete);

  /** \see grpc_lb_policy_cancel_pick */
  void (*cancel_pick)(grpc_exec_ctx *exec_ctx, grpc_lb_policy *policy,
                      grpc_connected_subchannel **target, grpc_error *error);

  /** \see grpc_lb_policy_cancel_picks */
  void (*cancel_picks)(grpc_exec_ctx *exec_ctx, grpc_lb_policy *policy,
                       uint32_t initial_metadata_flags_mask,
                       uint32_t initial_metadata_flags_eq, grpc_error *error);

  /** \see grpc_lb_policy_ping_one */
  void (*ping_one)(grpc_exec_ctx *exec_ctx, grpc_lb_policy *policy,
                   grpc_closure *closure);

  /** Try to enter a READY connectivity state */
  void (*exit_idle)(grpc_exec_ctx *exec_ctx, grpc_lb_policy *policy);

  /** check the current connectivity of the lb_policy */
  grpc_connectivity_state (*check_connectivity)(
      grpc_exec_ctx *exec_ctx, grpc_lb_policy *policy,
      grpc_error **connectivity_error);

  /** call notify when the connectivity state of a channel changes from *state.
      Updates *state with the new state of the policy. Calling with a NULL \a
      state cancels the subscription.  */
  void (*notify_on_state_change)(grpc_exec_ctx *exec_ctx,
                                 grpc_lb_policy *policy,
                                 grpc_connectivity_state *state,
                                 grpc_closure *closure);
};

/*#define GRPC_LB_POLICY_REFCOUNT_DEBUG*/
#ifdef GRPC_LB_POLICY_REFCOUNT_DEBUG
#define GRPC_LB_POLICY_REF(p, r) \
  grpc_lb_policy_ref((p), __FILE__, __LINE__, (r))
#define GRPC_LB_POLICY_UNREF(exec_ctx, p, r) \
  grpc_lb_policy_unref((exec_ctx), (p), __FILE__, __LINE__, (r))
#define GRPC_LB_POLICY_WEAK_REF(p, r) \
  grpc_lb_policy_weak_ref((p), __FILE__, __LINE__, (r))
#define GRPC_LB_POLICY_WEAK_UNREF(exec_ctx, p, r) \
  grpc_lb_policy_weak_unref((exec_ctx), (p), __FILE__, __LINE__, (r))
void grpc_lb_policy_ref(grpc_lb_policy *policy, const char *file, int line,
                        const char *reason);
void grpc_lb_policy_unref(grpc_exec_ctx *exec_ctx, grpc_lb_policy *policy,
                          const char *file, int line, const char *reason);
void grpc_lb_policy_weak_ref(grpc_lb_policy *policy, const char *file, int line,
                             const char *reason);
void grpc_lb_policy_weak_unref(grpc_exec_ctx *exec_ctx, grpc_lb_policy *policy,
                               const char *file, int line, const char *reason);
#else
#define GRPC_LB_POLICY_REF(p, r) grpc_lb_policy_ref((p))
#define GRPC_LB_POLICY_UNREF(cl, p, r) grpc_lb_policy_unref((cl), (p))
#define GRPC_LB_POLICY_WEAK_REF(p, r) grpc_lb_policy_weak_ref((p))
#define GRPC_LB_POLICY_WEAK_UNREF(cl, p, r) grpc_lb_policy_weak_unref((cl), (p))
void grpc_lb_policy_ref(grpc_lb_policy *policy);
void grpc_lb_policy_unref(grpc_exec_ctx *exec_ctx, grpc_lb_policy *policy);
void grpc_lb_policy_weak_ref(grpc_lb_policy *policy);
void grpc_lb_policy_weak_unref(grpc_exec_ctx *exec_ctx, grpc_lb_policy *policy);
#endif

/** called by concrete implementations to initialize the base struct */
void grpc_lb_policy_init(grpc_lb_policy *policy,
                         const grpc_lb_policy_vtable *vtable);

<<<<<<< HEAD
/** Find an appropriate target for this call, based on \a pick_args.
    Picking can be synchronous or asynchronous. In the synchronous case, when a
    pick is readily available, it'll be returned in \a target and a non-zero
    value will be returned.
    In the asynchronous case, zero is returned and \a on_complete will be called
    once \a target and \a user_data have been set. Any IO should be done under
    the \a interested_parties \a grpc_pollset_set in the \a grpc_lb_policy
    struct. The opaque \a user_data output argument corresponds to information
    that may need be propagated from the LB policy. It may be NULL. Errors are
    signaled receiving a NULL \a *target. */
=======
/** Finds an appropriate subchannel for a call, based on \a pick_args.

    \a target will be set to the selected subchannel, or NULL on failure.
    Upon success, \a user_data will be set to whatever opaque information
    may need to be propagated from the LB policy, or NULL if not needed.

    If the pick succeeds and a result is known immediately, a non-zero
    value will be returned.  Otherwise, \a on_complete will be invoked
    once the pick is complete with its error argument set to indicate
    success or failure.

    Any I/O should be done under \a pick_args->pollent. */
>>>>>>> 062ba7b8
int grpc_lb_policy_pick(grpc_exec_ctx *exec_ctx, grpc_lb_policy *policy,
                        const grpc_lb_policy_pick_args *pick_args,
                        grpc_connected_subchannel **target, void **user_data,
                        grpc_closure *on_complete);

/** Perform a connected subchannel ping (see \a grpc_connected_subchannel_ping)
    against one of the connected subchannels managed by \a policy. */
void grpc_lb_policy_ping_one(grpc_exec_ctx *exec_ctx, grpc_lb_policy *policy,
                             grpc_closure *closure);

/** Cancel picks for \a target.
    The \a on_complete callback of the pending picks will be invoked with \a
    *target set to NULL. */
void grpc_lb_policy_cancel_pick(grpc_exec_ctx *exec_ctx, grpc_lb_policy *policy,
                                grpc_connected_subchannel **target,
                                grpc_error *error);

/** Cancel all pending picks for which their \a initial_metadata_flags (as given
    in the call to \a grpc_lb_policy_pick) matches \a initial_metadata_flags_eq
    when AND'd with \a initial_metadata_flags_mask */
void grpc_lb_policy_cancel_picks(grpc_exec_ctx *exec_ctx,
                                 grpc_lb_policy *policy,
                                 uint32_t initial_metadata_flags_mask,
                                 uint32_t initial_metadata_flags_eq,
                                 grpc_error *error);

/** Try to enter a READY connectivity state */
void grpc_lb_policy_exit_idle(grpc_exec_ctx *exec_ctx, grpc_lb_policy *policy);

/* Call notify when the connectivity state of a channel changes from \a *state.
 * Updates \a *state with the new state of the policy */
void grpc_lb_policy_notify_on_state_change(grpc_exec_ctx *exec_ctx,
                                           grpc_lb_policy *policy,
                                           grpc_connectivity_state *state,
                                           grpc_closure *closure);

grpc_connectivity_state grpc_lb_policy_check_connectivity(
    grpc_exec_ctx *exec_ctx, grpc_lb_policy *policy,
    grpc_error **connectivity_error);

#endif /* GRPC_CORE_EXT_CLIENT_CONFIG_LB_POLICY_H */<|MERGE_RESOLUTION|>--- conflicted
+++ resolved
@@ -139,18 +139,6 @@
 void grpc_lb_policy_init(grpc_lb_policy *policy,
                          const grpc_lb_policy_vtable *vtable);
 
-<<<<<<< HEAD
-/** Find an appropriate target for this call, based on \a pick_args.
-    Picking can be synchronous or asynchronous. In the synchronous case, when a
-    pick is readily available, it'll be returned in \a target and a non-zero
-    value will be returned.
-    In the asynchronous case, zero is returned and \a on_complete will be called
-    once \a target and \a user_data have been set. Any IO should be done under
-    the \a interested_parties \a grpc_pollset_set in the \a grpc_lb_policy
-    struct. The opaque \a user_data output argument corresponds to information
-    that may need be propagated from the LB policy. It may be NULL. Errors are
-    signaled receiving a NULL \a *target. */
-=======
 /** Finds an appropriate subchannel for a call, based on \a pick_args.
 
     \a target will be set to the selected subchannel, or NULL on failure.
@@ -162,8 +150,8 @@
     once the pick is complete with its error argument set to indicate
     success or failure.
 
-    Any I/O should be done under \a pick_args->pollent. */
->>>>>>> 062ba7b8
+    Any IO should be done under the \a interested_parties \a grpc_pollset_set
+    in the \a grpc_lb_policy struct. */
 int grpc_lb_policy_pick(grpc_exec_ctx *exec_ctx, grpc_lb_policy *policy,
                         const grpc_lb_policy_pick_args *pick_args,
                         grpc_connected_subchannel **target, void **user_data,
