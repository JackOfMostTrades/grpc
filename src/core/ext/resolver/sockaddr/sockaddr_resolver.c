/*
 *
 * Copyright 2015-2016, Google Inc.
 * All rights reserved.
 *
 * Redistribution and use in source and binary forms, with or without
 * modification, are permitted provided that the following conditions are
 * met:
 *
 *     * Redistributions of source code must retain the above copyright
 * notice, this list of conditions and the following disclaimer.
 *     * Redistributions in binary form must reproduce the above
 * copyright notice, this list of conditions and the following disclaimer
 * in the documentation and/or other materials provided with the
 * distribution.
 *     * Neither the name of Google Inc. nor the names of its
 * contributors may be used to endorse or promote products derived from
 * this software without specific prior written permission.
 *
 * THIS SOFTWARE IS PROVIDED BY THE COPYRIGHT HOLDERS AND CONTRIBUTORS
 * "AS IS" AND ANY EXPRESS OR IMPLIED WARRANTIES, INCLUDING, BUT NOT
 * LIMITED TO, THE IMPLIED WARRANTIES OF MERCHANTABILITY AND FITNESS FOR
 * A PARTICULAR PURPOSE ARE DISCLAIMED. IN NO EVENT SHALL THE COPYRIGHT
 * OWNER OR CONTRIBUTORS BE LIABLE FOR ANY DIRECT, INDIRECT, INCIDENTAL,
 * SPECIAL, EXEMPLARY, OR CONSEQUENTIAL DAMAGES (INCLUDING, BUT NOT
 * LIMITED TO, PROCUREMENT OF SUBSTITUTE GOODS OR SERVICES; LOSS OF USE,
 * DATA, OR PROFITS; OR BUSINESS INTERRUPTION) HOWEVER CAUSED AND ON ANY
 * THEORY OF LIABILITY, WHETHER IN CONTRACT, STRICT LIABILITY, OR TORT
 * (INCLUDING NEGLIGENCE OR OTHERWISE) ARISING IN ANY WAY OUT OF THE USE
 * OF THIS SOFTWARE, EVEN IF ADVISED OF THE POSSIBILITY OF SUCH DAMAGE.
 *
 */

#include <stdbool.h>
#include <stdio.h>
#include <string.h>

#include <grpc/support/alloc.h>
#include <grpc/support/host_port.h>
#include <grpc/support/port_platform.h>
#include <grpc/support/string_util.h>

#include "src/core/ext/client_config/parse_address.h"
#include "src/core/ext/client_config/resolver_registry.h"
#include "src/core/lib/iomgr/resolve_address.h"
#include "src/core/lib/iomgr/unix_sockets_posix.h"
#include "src/core/lib/support/string.h"

typedef struct {
  /** base class: must be first */
  grpc_resolver base;
  /** refcount */
  gpr_refcount refs;
  /** load balancing policy name */
  char *lb_policy_name;

  /** the addresses that we've 'resolved' */
  grpc_lb_addresses *addresses;

  /** mutex guarding the rest of the state */
  gpr_mu mu;
  /** have we published? */
  bool published;
  /** pending next completion, or NULL */
  grpc_closure *next_completion;
  /** target result address for next completion */
  grpc_resolver_result **target_result;
} sockaddr_resolver;

static void sockaddr_destroy(grpc_exec_ctx *exec_ctx, grpc_resolver *r);

static void sockaddr_maybe_finish_next_locked(grpc_exec_ctx *exec_ctx,
                                              sockaddr_resolver *r);

static void sockaddr_shutdown(grpc_exec_ctx *exec_ctx, grpc_resolver *r);
static void sockaddr_channel_saw_error(grpc_exec_ctx *exec_ctx,
                                       grpc_resolver *r);
static void sockaddr_next(grpc_exec_ctx *exec_ctx, grpc_resolver *r,
                          grpc_resolver_result **target_result,
                          grpc_closure *on_complete);

static const grpc_resolver_vtable sockaddr_resolver_vtable = {
    sockaddr_destroy, sockaddr_shutdown, sockaddr_channel_saw_error,
    sockaddr_next};

static void sockaddr_shutdown(grpc_exec_ctx *exec_ctx,
                              grpc_resolver *resolver) {
  sockaddr_resolver *r = (sockaddr_resolver *)resolver;
  gpr_mu_lock(&r->mu);
  if (r->next_completion != NULL) {
    *r->target_result = NULL;
    grpc_exec_ctx_sched(exec_ctx, r->next_completion, GRPC_ERROR_NONE, NULL);
    r->next_completion = NULL;
  }
  gpr_mu_unlock(&r->mu);
}

static void sockaddr_channel_saw_error(grpc_exec_ctx *exec_ctx,
                                       grpc_resolver *resolver) {
  sockaddr_resolver *r = (sockaddr_resolver *)resolver;
  gpr_mu_lock(&r->mu);
  r->published = false;
  sockaddr_maybe_finish_next_locked(exec_ctx, r);
  gpr_mu_unlock(&r->mu);
}

static void sockaddr_next(grpc_exec_ctx *exec_ctx, grpc_resolver *resolver,
                          grpc_resolver_result **target_result,
                          grpc_closure *on_complete) {
  sockaddr_resolver *r = (sockaddr_resolver *)resolver;
  gpr_mu_lock(&r->mu);
  GPR_ASSERT(!r->next_completion);
  r->next_completion = on_complete;
  r->target_result = target_result;
  sockaddr_maybe_finish_next_locked(exec_ctx, r);
  gpr_mu_unlock(&r->mu);
}

static void sockaddr_maybe_finish_next_locked(grpc_exec_ctx *exec_ctx,
                                              sockaddr_resolver *r) {
  if (r->next_completion != NULL && !r->published) {
    r->published = true;
    *r->target_result = grpc_resolver_result_create(
        grpc_addresses_copy(r->addresses), r->lb_policy_name, NULL);
    grpc_exec_ctx_sched(exec_ctx, r->next_completion, GRPC_ERROR_NONE, NULL);
    r->next_completion = NULL;
  }
}

static void sockaddr_destroy(grpc_exec_ctx *exec_ctx, grpc_resolver *gr) {
  sockaddr_resolver *r = (sockaddr_resolver *)gr;
  gpr_mu_destroy(&r->mu);
<<<<<<< HEAD
  grpc_addresses_destroy(r->addresses);
=======
  grpc_client_channel_factory_unref(exec_ctx, r->client_channel_factory);
  grpc_lb_addresses_destroy(r->addresses, NULL /* user_data_destroy */);
>>>>>>> 2b626466
  gpr_free(r->lb_policy_name);
  gpr_free(r);
}

static char *ip_get_default_authority(grpc_uri *uri) {
  const char *path = uri->path;
  if (path[0] == '/') ++path;
  return gpr_strdup(path);
}

static char *ipv4_get_default_authority(grpc_resolver_factory *factory,
                                        grpc_uri *uri) {
  return ip_get_default_authority(uri);
}

static char *ipv6_get_default_authority(grpc_resolver_factory *factory,
                                        grpc_uri *uri) {
  return ip_get_default_authority(uri);
}

#ifdef GPR_HAVE_UNIX_SOCKET
char *unix_get_default_authority(grpc_resolver_factory *factory,
                                 grpc_uri *uri) {
  return gpr_strdup("localhost");
}
#endif

static void do_nothing(void *ignored) {}

static grpc_resolver *sockaddr_create(
    grpc_resolver_args *args, const char *default_lb_policy_name,
    int parse(grpc_uri *uri, struct sockaddr_storage *dst, size_t *len)) {
  bool errors_found = false;
  sockaddr_resolver *r;
  gpr_slice path_slice;
  gpr_slice_buffer path_parts;

  if (0 != strcmp(args->uri->authority, "")) {
    gpr_log(GPR_ERROR, "authority based uri's not supported by the %s scheme",
            args->uri->scheme);
    return NULL;
  }

  r = gpr_malloc(sizeof(sockaddr_resolver));
  memset(r, 0, sizeof(*r));

  r->lb_policy_name =
      gpr_strdup(grpc_uri_get_query_arg(args->uri, "lb_policy"));
  const char *lb_enabled_qpart =
      grpc_uri_get_query_arg(args->uri, "lb_enabled");
  /* anything other than "0" is interpreted as true */
  const bool lb_enabled =
      (lb_enabled_qpart != NULL && (strcmp("0", lb_enabled_qpart) != 0));

  if (r->lb_policy_name != NULL && strcmp("grpclb", r->lb_policy_name) == 0 &&
      !lb_enabled) {
    /* we want grpclb but the "resolved" addresses aren't LB enabled. Bail
     * out, as this is meant mostly for tests. */
    gpr_log(GPR_ERROR,
            "Requested 'grpclb' LB policy but resolved addresses don't "
            "support load balancing.");
    abort();
  }

  if (r->lb_policy_name == NULL) {
    r->lb_policy_name = gpr_strdup(default_lb_policy_name);
  }

  path_slice =
      gpr_slice_new(args->uri->path, strlen(args->uri->path), do_nothing);
  gpr_slice_buffer_init(&path_parts);

  gpr_slice_split(path_slice, ",", &path_parts);
  r->addresses = grpc_lb_addresses_create(path_parts.count);
  for (size_t i = 0; i < r->addresses->num_addresses; i++) {
    grpc_uri ith_uri = *args->uri;
    char *part_str = gpr_dump_slice(path_parts.slices[i], GPR_DUMP_ASCII);
    ith_uri.path = part_str;
    if (!parse(&ith_uri, (struct sockaddr_storage *)(&r->addresses->addresses[i]
                                                          .address.addr),
               &r->addresses->addresses[i].address.len)) {
      errors_found = true;
    }
    gpr_free(part_str);
    r->addresses->addresses[i].is_balancer = lb_enabled;
    if (errors_found) break;
  }

  gpr_slice_buffer_destroy(&path_parts);
  gpr_slice_unref(path_slice);
  if (errors_found) {
    gpr_free(r->lb_policy_name);
    grpc_lb_addresses_destroy(r->addresses, NULL /* user_data_destroy */);
    gpr_free(r);
    return NULL;
  }

  gpr_ref_init(&r->refs, 1);
  gpr_mu_init(&r->mu);
  grpc_resolver_init(&r->base, &sockaddr_resolver_vtable);

  return &r->base;
}

/*
 * FACTORY
 */

static void sockaddr_factory_ref(grpc_resolver_factory *factory) {}

static void sockaddr_factory_unref(grpc_resolver_factory *factory) {}

#define DECL_FACTORY(name)                                                  \
  static grpc_resolver *name##_factory_create_resolver(                     \
      grpc_resolver_factory *factory, grpc_resolver_args *args) {           \
    return sockaddr_create(args, "pick_first", parse_##name);               \
  }                                                                         \
  static const grpc_resolver_factory_vtable name##_factory_vtable = {       \
      sockaddr_factory_ref, sockaddr_factory_unref,                         \
      name##_factory_create_resolver, name##_get_default_authority, #name}; \
  static grpc_resolver_factory name##_resolver_factory = {                  \
      &name##_factory_vtable}

#ifdef GPR_HAVE_UNIX_SOCKET
DECL_FACTORY(unix);
#endif
DECL_FACTORY(ipv4);
DECL_FACTORY(ipv6);

void grpc_resolver_sockaddr_init(void) {
  grpc_register_resolver_type(&ipv4_resolver_factory);
  grpc_register_resolver_type(&ipv6_resolver_factory);
#ifdef GPR_HAVE_UNIX_SOCKET
  grpc_register_resolver_type(&unix_resolver_factory);
#endif
}

void grpc_resolver_sockaddr_shutdown(void) {}<|MERGE_RESOLUTION|>--- conflicted
+++ resolved
@@ -121,7 +121,8 @@
   if (r->next_completion != NULL && !r->published) {
     r->published = true;
     *r->target_result = grpc_resolver_result_create(
-        grpc_addresses_copy(r->addresses), r->lb_policy_name, NULL);
+        grpc_lb_addresses_copy(r->addresses, NULL /* user_data_copy */),
+        r->lb_policy_name, NULL);
     grpc_exec_ctx_sched(exec_ctx, r->next_completion, GRPC_ERROR_NONE, NULL);
     r->next_completion = NULL;
   }
@@ -130,12 +131,7 @@
 static void sockaddr_destroy(grpc_exec_ctx *exec_ctx, grpc_resolver *gr) {
   sockaddr_resolver *r = (sockaddr_resolver *)gr;
   gpr_mu_destroy(&r->mu);
-<<<<<<< HEAD
-  grpc_addresses_destroy(r->addresses);
-=======
-  grpc_client_channel_factory_unref(exec_ctx, r->client_channel_factory);
   grpc_lb_addresses_destroy(r->addresses, NULL /* user_data_destroy */);
->>>>>>> 2b626466
   gpr_free(r->lb_policy_name);
   gpr_free(r);
 }
