/*
 *
 * Copyright 2015 gRPC authors.
 *
 * Licensed under the Apache License, Version 2.0 (the "License");
 * you may not use this file except in compliance with the License.
 * You may obtain a copy of the License at
 *
 *     http://www.apache.org/licenses/LICENSE-2.0
 *
 * Unless required by applicable law or agreed to in writing, software
 * distributed under the License is distributed on an "AS IS" BASIS,
 * WITHOUT WARRANTIES OR CONDITIONS OF ANY KIND, either express or implied.
 * See the License for the specific language governing permissions and
 * limitations under the License.
 *
 */

#include <string.h>

#include <grpc/support/alloc.h>

#include "src/core/ext/filters/client_channel/lb_policy/subchannel_list.h"
#include "src/core/lib/channel/channel_args.h"
#include "src/core/lib/debug/trace.h"
#include "src/core/lib/iomgr/closure.h"
#include "src/core/lib/iomgr/combiner.h"
#include "src/core/lib/iomgr/sockaddr_utils.h"
#include "src/core/lib/transport/connectivity_state.h"

void grpc_lb_subchannel_data_unref_subchannel(grpc_lb_subchannel_data* sd,
                                              const char* reason) {
  if (sd->subchannel != nullptr) {
    if (GRPC_TRACER_ON(*sd->subchannel_list->tracer)) {
      gpr_log(GPR_DEBUG,
              "[%s %p] subchannel list %p index %" PRIuPTR " of %" PRIuPTR
              " (subchannel %p): unreffing subchannel",
              sd->subchannel_list->tracer->name, sd->subchannel_list->policy,
              sd->subchannel_list,
              (size_t)(sd - sd->subchannel_list->subchannels),
              sd->subchannel_list->num_subchannels, sd->subchannel);
    }
<<<<<<< HEAD
    GRPC_SUBCHANNEL_UNREF(sd->subchannel, reason);
    sd->subchannel = NULL;
    if (sd->connected_subchannel != NULL) {
      GRPC_CONNECTED_SUBCHANNEL_UNREF(sd->connected_subchannel, reason);
      sd->connected_subchannel = NULL;
    }
    if (sd->user_data != NULL) {
      GPR_ASSERT(sd->user_data_vtable != NULL);
      sd->user_data_vtable->destroy(sd->user_data);
      sd->user_data = NULL;
=======
    GRPC_SUBCHANNEL_UNREF(exec_ctx, sd->subchannel, reason);
    sd->subchannel = nullptr;
    if (sd->connected_subchannel != nullptr) {
      GRPC_CONNECTED_SUBCHANNEL_UNREF(exec_ctx, sd->connected_subchannel,
                                      reason);
      sd->connected_subchannel = nullptr;
    }
    if (sd->user_data != nullptr) {
      GPR_ASSERT(sd->user_data_vtable != nullptr);
      sd->user_data_vtable->destroy(exec_ctx, sd->user_data);
      sd->user_data = nullptr;
>>>>>>> 82c8f945
    }
  }
}

void grpc_lb_subchannel_data_start_connectivity_watch(
    grpc_lb_subchannel_data* sd) {
  if (GRPC_TRACER_ON(*sd->subchannel_list->tracer)) {
    gpr_log(GPR_DEBUG,
            "[%s %p] subchannel list %p index %" PRIuPTR " of %" PRIuPTR
            " (subchannel %p): requesting connectivity change notification",
            sd->subchannel_list->tracer->name, sd->subchannel_list->policy,
            sd->subchannel_list,
            (size_t)(sd - sd->subchannel_list->subchannels),
            sd->subchannel_list->num_subchannels, sd->subchannel);
  }
  sd->connectivity_notification_pending = true;
  grpc_subchannel_notify_on_state_change(
      sd->subchannel, sd->subchannel_list->policy->interested_parties,
      &sd->pending_connectivity_state_unsafe,
      &sd->connectivity_changed_closure);
}

void grpc_lb_subchannel_data_stop_connectivity_watch(
    grpc_lb_subchannel_data* sd) {
  if (GRPC_TRACER_ON(*sd->subchannel_list->tracer)) {
    gpr_log(GPR_DEBUG,
            "[%s %p] subchannel list %p index %" PRIuPTR " of %" PRIuPTR
            " (subchannel %p): stopping connectivity watch",
            sd->subchannel_list->tracer->name, sd->subchannel_list->policy,
            sd->subchannel_list,
            (size_t)(sd - sd->subchannel_list->subchannels),
            sd->subchannel_list->num_subchannels, sd->subchannel);
  }
  GPR_ASSERT(sd->connectivity_notification_pending);
  sd->connectivity_notification_pending = false;
}

grpc_lb_subchannel_list* grpc_lb_subchannel_list_create(
    grpc_lb_policy* p, grpc_tracer_flag* tracer,
    const grpc_lb_addresses* addresses, const grpc_lb_policy_args* args,
    grpc_iomgr_cb_func connectivity_changed_cb) {
  grpc_lb_subchannel_list* subchannel_list =
      (grpc_lb_subchannel_list*)gpr_zalloc(sizeof(*subchannel_list));
  if (GRPC_TRACER_ON(*tracer)) {
    gpr_log(GPR_DEBUG,
            "[%s %p] Creating subchannel list %p for %" PRIuPTR " subchannels",
            tracer->name, p, subchannel_list, addresses->num_addresses);
  }
  subchannel_list->policy = p;
  subchannel_list->tracer = tracer;
  gpr_ref_init(&subchannel_list->refcount, 1);
  subchannel_list->subchannels = (grpc_lb_subchannel_data*)gpr_zalloc(
      sizeof(grpc_lb_subchannel_data) * addresses->num_addresses);
  // We need to remove the LB addresses in order to be able to compare the
  // subchannel keys of subchannels from a different batch of addresses.
  static const char* keys_to_remove[] = {GRPC_ARG_SUBCHANNEL_ADDRESS,
                                         GRPC_ARG_LB_ADDRESSES};
  // Create a subchannel for each address.
  grpc_subchannel_args sc_args;
  size_t subchannel_index = 0;
  for (size_t i = 0; i < addresses->num_addresses; i++) {
    // If there were any balancer, we would have chosen grpclb policy instead.
    GPR_ASSERT(!addresses->addresses[i].is_balancer);
    memset(&sc_args, 0, sizeof(grpc_subchannel_args));
    grpc_arg addr_arg =
        grpc_create_subchannel_address_arg(&addresses->addresses[i].address);
    grpc_channel_args* new_args = grpc_channel_args_copy_and_add_and_remove(
        args->args, keys_to_remove, GPR_ARRAY_SIZE(keys_to_remove), &addr_arg,
        1);
    gpr_free(addr_arg.value.string);
    sc_args.args = new_args;
    grpc_subchannel* subchannel = grpc_client_channel_factory_create_subchannel(
<<<<<<< HEAD
        args->client_channel_factory, &sc_args);
    grpc_channel_args_destroy(new_args);
    if (subchannel == NULL) {
=======
        exec_ctx, args->client_channel_factory, &sc_args);
    grpc_channel_args_destroy(exec_ctx, new_args);
    if (subchannel == nullptr) {
>>>>>>> 82c8f945
      // Subchannel could not be created.
      if (GRPC_TRACER_ON(*tracer)) {
        char* address_uri =
            grpc_sockaddr_to_uri(&addresses->addresses[i].address);
        gpr_log(GPR_DEBUG,
                "[%s %p] could not create subchannel for address uri %s, "
                "ignoring",
                tracer->name, subchannel_list->policy, address_uri);
        gpr_free(address_uri);
      }
      continue;
    }
    if (GRPC_TRACER_ON(*tracer)) {
      char* address_uri =
          grpc_sockaddr_to_uri(&addresses->addresses[i].address);
      gpr_log(GPR_DEBUG,
              "[%s %p] subchannel list %p index %" PRIuPTR
              ": Created subchannel %p for address uri %s",
              tracer->name, p, subchannel_list, subchannel_index, subchannel,
              address_uri);
      gpr_free(address_uri);
    }
    grpc_lb_subchannel_data* sd =
        &subchannel_list->subchannels[subchannel_index++];
    sd->subchannel_list = subchannel_list;
    sd->subchannel = subchannel;
    GRPC_CLOSURE_INIT(&sd->connectivity_changed_closure,
                      connectivity_changed_cb, sd,
                      grpc_combiner_scheduler(args->combiner));
    // We assume that the current state is IDLE.  If not, we'll get a
    // callback telling us that.
    sd->prev_connectivity_state = GRPC_CHANNEL_IDLE;
    sd->curr_connectivity_state = GRPC_CHANNEL_IDLE;
    sd->pending_connectivity_state_unsafe = GRPC_CHANNEL_IDLE;
    sd->user_data_vtable = addresses->user_data_vtable;
    if (sd->user_data_vtable != nullptr) {
      sd->user_data =
          sd->user_data_vtable->copy(addresses->addresses[i].user_data);
    }
  }
  subchannel_list->num_subchannels = subchannel_index;
  subchannel_list->num_idle = subchannel_index;
  return subchannel_list;
}

static void subchannel_list_destroy(grpc_lb_subchannel_list* subchannel_list) {
  if (GRPC_TRACER_ON(*subchannel_list->tracer)) {
    gpr_log(GPR_DEBUG, "[%s %p] Destroying subchannel_list %p",
            subchannel_list->tracer->name, subchannel_list->policy,
            subchannel_list);
  }
  for (size_t i = 0; i < subchannel_list->num_subchannels; i++) {
    grpc_lb_subchannel_data* sd = &subchannel_list->subchannels[i];
    grpc_lb_subchannel_data_unref_subchannel(sd, "subchannel_list_destroy");
  }
  gpr_free(subchannel_list->subchannels);
  gpr_free(subchannel_list);
}

void grpc_lb_subchannel_list_ref(grpc_lb_subchannel_list* subchannel_list,
                                 const char* reason) {
  gpr_ref_non_zero(&subchannel_list->refcount);
  if (GRPC_TRACER_ON(*subchannel_list->tracer)) {
    const gpr_atm count = gpr_atm_acq_load(&subchannel_list->refcount.count);
    gpr_log(GPR_DEBUG, "[%s %p] subchannel_list %p REF %lu->%lu (%s)",
            subchannel_list->tracer->name, subchannel_list->policy,
            subchannel_list, (unsigned long)(count - 1), (unsigned long)count,
            reason);
  }
}

void grpc_lb_subchannel_list_unref(grpc_lb_subchannel_list* subchannel_list,
                                   const char* reason) {
  const bool done = gpr_unref(&subchannel_list->refcount);
  if (GRPC_TRACER_ON(*subchannel_list->tracer)) {
    const gpr_atm count = gpr_atm_acq_load(&subchannel_list->refcount.count);
    gpr_log(GPR_DEBUG, "[%s %p] subchannel_list %p UNREF %lu->%lu (%s)",
            subchannel_list->tracer->name, subchannel_list->policy,
            subchannel_list, (unsigned long)(count + 1), (unsigned long)count,
            reason);
  }
  if (done) {
    subchannel_list_destroy(subchannel_list);
  }
}

void grpc_lb_subchannel_list_ref_for_connectivity_watch(
    grpc_lb_subchannel_list* subchannel_list, const char* reason) {
  GRPC_LB_POLICY_WEAK_REF(subchannel_list->policy, reason);
  grpc_lb_subchannel_list_ref(subchannel_list, reason);
}

void grpc_lb_subchannel_list_unref_for_connectivity_watch(
    grpc_lb_subchannel_list* subchannel_list, const char* reason) {
  GRPC_LB_POLICY_WEAK_UNREF(subchannel_list->policy, reason);
  grpc_lb_subchannel_list_unref(subchannel_list, reason);
}

static void subchannel_data_cancel_connectivity_watch(
    grpc_lb_subchannel_data* sd, const char* reason) {
  if (GRPC_TRACER_ON(*sd->subchannel_list->tracer)) {
    gpr_log(GPR_DEBUG,
            "[%s %p] subchannel list %p index %" PRIuPTR " of %" PRIuPTR
            " (subchannel %p): canceling connectivity watch (%s)",
            sd->subchannel_list->tracer->name, sd->subchannel_list->policy,
            sd->subchannel_list,
            (size_t)(sd - sd->subchannel_list->subchannels),
            sd->subchannel_list->num_subchannels, sd->subchannel, reason);
  }
<<<<<<< HEAD
  grpc_subchannel_notify_on_state_change(sd->subchannel, NULL, NULL,
=======
  grpc_subchannel_notify_on_state_change(exec_ctx, sd->subchannel, nullptr,
                                         nullptr,
>>>>>>> 82c8f945
                                         &sd->connectivity_changed_closure);
}

void grpc_lb_subchannel_list_shutdown_and_unref(
    grpc_lb_subchannel_list* subchannel_list, const char* reason) {
  if (GRPC_TRACER_ON(*subchannel_list->tracer)) {
    gpr_log(GPR_DEBUG, "[%s %p] Shutting down subchannel_list %p (%s)",
            subchannel_list->tracer->name, subchannel_list->policy,
            subchannel_list, reason);
  }
  GPR_ASSERT(!subchannel_list->shutting_down);
  subchannel_list->shutting_down = true;
  for (size_t i = 0; i < subchannel_list->num_subchannels; i++) {
    grpc_lb_subchannel_data* sd = &subchannel_list->subchannels[i];
    // If there's a pending notification for this subchannel, cancel it;
    // the callback is responsible for unreffing the subchannel.
    // Otherwise, unref the subchannel directly.
    if (sd->connectivity_notification_pending) {
<<<<<<< HEAD
      subchannel_data_cancel_connectivity_watch(sd, reason);
    } else if (sd->subchannel != NULL) {
      grpc_lb_subchannel_data_unref_subchannel(sd, reason);
=======
      subchannel_data_cancel_connectivity_watch(exec_ctx, sd, reason);
    } else if (sd->subchannel != nullptr) {
      grpc_lb_subchannel_data_unref_subchannel(exec_ctx, sd, reason);
>>>>>>> 82c8f945
    }
  }
  grpc_lb_subchannel_list_unref(subchannel_list, reason);
}<|MERGE_RESOLUTION|>--- conflicted
+++ resolved
@@ -40,30 +40,16 @@
               (size_t)(sd - sd->subchannel_list->subchannels),
               sd->subchannel_list->num_subchannels, sd->subchannel);
     }
-<<<<<<< HEAD
     GRPC_SUBCHANNEL_UNREF(sd->subchannel, reason);
-    sd->subchannel = NULL;
-    if (sd->connected_subchannel != NULL) {
-      GRPC_CONNECTED_SUBCHANNEL_UNREF(sd->connected_subchannel, reason);
-      sd->connected_subchannel = NULL;
-    }
-    if (sd->user_data != NULL) {
-      GPR_ASSERT(sd->user_data_vtable != NULL);
-      sd->user_data_vtable->destroy(sd->user_data);
-      sd->user_data = NULL;
-=======
-    GRPC_SUBCHANNEL_UNREF(exec_ctx, sd->subchannel, reason);
     sd->subchannel = nullptr;
     if (sd->connected_subchannel != nullptr) {
-      GRPC_CONNECTED_SUBCHANNEL_UNREF(exec_ctx, sd->connected_subchannel,
-                                      reason);
+      GRPC_CONNECTED_SUBCHANNEL_UNREF(sd->connected_subchannel, reason);
       sd->connected_subchannel = nullptr;
     }
     if (sd->user_data != nullptr) {
       GPR_ASSERT(sd->user_data_vtable != nullptr);
-      sd->user_data_vtable->destroy(exec_ctx, sd->user_data);
+      sd->user_data_vtable->destroy(sd->user_data);
       sd->user_data = nullptr;
->>>>>>> 82c8f945
     }
   }
 }
@@ -136,15 +122,9 @@
     gpr_free(addr_arg.value.string);
     sc_args.args = new_args;
     grpc_subchannel* subchannel = grpc_client_channel_factory_create_subchannel(
-<<<<<<< HEAD
         args->client_channel_factory, &sc_args);
     grpc_channel_args_destroy(new_args);
-    if (subchannel == NULL) {
-=======
-        exec_ctx, args->client_channel_factory, &sc_args);
-    grpc_channel_args_destroy(exec_ctx, new_args);
     if (subchannel == nullptr) {
->>>>>>> 82c8f945
       // Subchannel could not be created.
       if (GRPC_TRACER_ON(*tracer)) {
         char* address_uri =
@@ -254,12 +234,7 @@
             (size_t)(sd - sd->subchannel_list->subchannels),
             sd->subchannel_list->num_subchannels, sd->subchannel, reason);
   }
-<<<<<<< HEAD
-  grpc_subchannel_notify_on_state_change(sd->subchannel, NULL, NULL,
-=======
-  grpc_subchannel_notify_on_state_change(exec_ctx, sd->subchannel, nullptr,
-                                         nullptr,
->>>>>>> 82c8f945
+  grpc_subchannel_notify_on_state_change(sd->subchannel, nullptr, nullptr,
                                          &sd->connectivity_changed_closure);
 }
 
@@ -278,15 +253,9 @@
     // the callback is responsible for unreffing the subchannel.
     // Otherwise, unref the subchannel directly.
     if (sd->connectivity_notification_pending) {
-<<<<<<< HEAD
       subchannel_data_cancel_connectivity_watch(sd, reason);
-    } else if (sd->subchannel != NULL) {
+    } else if (sd->subchannel != nullptr) {
       grpc_lb_subchannel_data_unref_subchannel(sd, reason);
-=======
-      subchannel_data_cancel_connectivity_watch(exec_ctx, sd, reason);
-    } else if (sd->subchannel != nullptr) {
-      grpc_lb_subchannel_data_unref_subchannel(exec_ctx, sd, reason);
->>>>>>> 82c8f945
     }
   }
   grpc_lb_subchannel_list_unref(subchannel_list, reason);
