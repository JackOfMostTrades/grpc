--- conflicted
+++ resolved
@@ -814,11 +814,8 @@
                  "Invalid compression algorithm (%s) for compressed message.",
                  alg_name);
     cancel_with_status(call, GRPC_STATUS_INTERNAL, message);
-<<<<<<< HEAD
-=======
     gpr_free(message);
     return 0;
->>>>>>> 40d808ff
   }
   /* stash away parameters, and prepare for incoming slices */
   if (msg.length > grpc_channel_get_max_message_length(call->channel)) {
