--- conflicted
+++ resolved
@@ -51,12 +51,7 @@
 }
 
 #ifndef NDEBUG
-<<<<<<< HEAD
-void grpc_stream_unref(grpc_stream_refcount *refcount, const char *reason) {
-=======
-void grpc_stream_unref(grpc_exec_ctx* exec_ctx, grpc_stream_refcount* refcount,
-                       const char* reason) {
->>>>>>> d9da7387
+void grpc_stream_unref(grpc_stream_refcount* refcount, const char* reason) {
   if (GRPC_TRACER_ON(grpc_trace_stream_refcount)) {
     gpr_atm val = gpr_atm_no_barrier_load(&refcount->refs.count);
     gpr_log(GPR_DEBUG, "%s %p:%p UNREF %" PRIdPTR "->%" PRIdPTR " %s",
@@ -64,12 +59,7 @@
             val - 1, reason);
   }
 #else
-<<<<<<< HEAD
-void grpc_stream_unref(grpc_stream_refcount *refcount) {
-=======
-void grpc_stream_unref(grpc_exec_ctx* exec_ctx,
-                       grpc_stream_refcount* refcount) {
->>>>>>> d9da7387
+void grpc_stream_unref(grpc_stream_refcount* refcount) {
 #endif
   if (gpr_unref(&refcount->refs)) {
     if (exec_ctx->flags & GRPC_EXEC_CTX_FLAG_THREAD_RESOURCE_LOOP) {
@@ -99,11 +89,7 @@
 #endif
 }
 
-<<<<<<< HEAD
-static void slice_stream_unref(void *p) {
-=======
-static void slice_stream_unref(grpc_exec_ctx* exec_ctx, void* p) {
->>>>>>> d9da7387
+static void slice_stream_unref(void* p) {
 #ifndef NDEBUG
   grpc_stream_unref(STREAM_REF_FROM_SLICE_REF(p), "slice");
 #else
@@ -165,66 +151,32 @@
   return transport->vtable->sizeof_stream;
 }
 
-<<<<<<< HEAD
-void grpc_transport_destroy(grpc_transport *transport) {
+void grpc_transport_destroy(grpc_transport* transport) {
   transport->vtable->destroy(transport);
 }
 
-int grpc_transport_init_stream(grpc_transport *transport, grpc_stream *stream,
-                               grpc_stream_refcount *refcount,
-                               const void *server_data, gpr_arena *arena) {
+int grpc_transport_init_stream(grpc_transport* transport, grpc_stream* stream,
+                               grpc_stream_refcount* refcount,
+                               const void* server_data, gpr_arena* arena) {
   return transport->vtable->init_stream(transport, stream, refcount,
                                         server_data, arena);
 }
 
-void grpc_transport_perform_stream_op(grpc_transport *transport,
-                                      grpc_stream *stream,
-                                      grpc_transport_stream_op_batch *op) {
-  transport->vtable->perform_stream_op(transport, stream, op);
-}
-
-void grpc_transport_perform_op(grpc_transport *transport,
-                               grpc_transport_op *op) {
-  transport->vtable->perform_op(transport, op);
-}
-
-void grpc_transport_set_pops(grpc_transport *transport, grpc_stream *stream,
-                             grpc_polling_entity *pollent) {
-  grpc_pollset *pollset;
-  grpc_pollset_set *pollset_set;
-=======
-void grpc_transport_destroy(grpc_exec_ctx* exec_ctx,
-                            grpc_transport* transport) {
-  transport->vtable->destroy(exec_ctx, transport);
-}
-
-int grpc_transport_init_stream(grpc_exec_ctx* exec_ctx,
-                               grpc_transport* transport, grpc_stream* stream,
-                               grpc_stream_refcount* refcount,
-                               const void* server_data, gpr_arena* arena) {
-  return transport->vtable->init_stream(exec_ctx, transport, stream, refcount,
-                                        server_data, arena);
-}
-
-void grpc_transport_perform_stream_op(grpc_exec_ctx* exec_ctx,
-                                      grpc_transport* transport,
+void grpc_transport_perform_stream_op(grpc_transport* transport,
                                       grpc_stream* stream,
                                       grpc_transport_stream_op_batch* op) {
-  transport->vtable->perform_stream_op(exec_ctx, transport, stream, op);
-}
-
-void grpc_transport_perform_op(grpc_exec_ctx* exec_ctx,
-                               grpc_transport* transport,
+  transport->vtable->perform_stream_op(transport, stream, op);
+}
+
+void grpc_transport_perform_op(grpc_transport* transport,
                                grpc_transport_op* op) {
-  transport->vtable->perform_op(exec_ctx, transport, op);
-}
-
-void grpc_transport_set_pops(grpc_exec_ctx* exec_ctx, grpc_transport* transport,
-                             grpc_stream* stream,
+  transport->vtable->perform_op(transport, op);
+}
+
+void grpc_transport_set_pops(grpc_transport* transport, grpc_stream* stream,
                              grpc_polling_entity* pollent) {
   grpc_pollset* pollset;
   grpc_pollset_set* pollset_set;
->>>>>>> d9da7387
   if ((pollset = grpc_polling_entity_pollset(pollent)) != NULL) {
     transport->vtable->set_pollset(transport, stream, pollset);
   } else if ((pollset_set = grpc_polling_entity_pollset_set(pollent)) != NULL) {
@@ -234,28 +186,14 @@
   }
 }
 
-<<<<<<< HEAD
-void grpc_transport_destroy_stream(grpc_transport *transport,
-                                   grpc_stream *stream,
-                                   grpc_closure *then_schedule_closure) {
-  transport->vtable->destroy_stream(transport, stream, then_schedule_closure);
-}
-
-grpc_endpoint *grpc_transport_get_endpoint(grpc_transport *transport) {
-  return transport->vtable->get_endpoint(transport);
-=======
-void grpc_transport_destroy_stream(grpc_exec_ctx* exec_ctx,
-                                   grpc_transport* transport,
+void grpc_transport_destroy_stream(grpc_transport* transport,
                                    grpc_stream* stream,
                                    grpc_closure* then_schedule_closure) {
-  transport->vtable->destroy_stream(exec_ctx, transport, stream,
-                                    then_schedule_closure);
-}
-
-grpc_endpoint* grpc_transport_get_endpoint(grpc_exec_ctx* exec_ctx,
-                                           grpc_transport* transport) {
-  return transport->vtable->get_endpoint(exec_ctx, transport);
->>>>>>> d9da7387
+  transport->vtable->destroy_stream(transport, stream, then_schedule_closure);
+}
+
+grpc_endpoint* grpc_transport_get_endpoint(grpc_transport* transport) {
+  return transport->vtable->get_endpoint(transport);
 }
 
 // This comment should be sung to the tune of
@@ -266,13 +204,8 @@
 // though it lives in lib, it handles transport stream ops sure
 // it's grpc_transport_stream_op_batch_finish_with_failure
 void grpc_transport_stream_op_batch_finish_with_failure(
-<<<<<<< HEAD
-    grpc_transport_stream_op_batch *batch, grpc_error *error,
-    grpc_call_combiner *call_combiner) {
-=======
-    grpc_exec_ctx* exec_ctx, grpc_transport_stream_op_batch* batch,
-    grpc_error* error, grpc_call_combiner* call_combiner) {
->>>>>>> d9da7387
+    grpc_transport_stream_op_batch* batch, grpc_error* error,
+    grpc_call_combiner* call_combiner) {
   if (batch->send_message) {
     grpc_byte_stream_destroy(batch->payload->send_message.send_message);
   }
@@ -299,16 +232,9 @@
   grpc_transport_op op;
 } made_transport_op;
 
-<<<<<<< HEAD
-static void destroy_made_transport_op(void *arg, grpc_error *error) {
-  made_transport_op *op = (made_transport_op *)arg;
+static void destroy_made_transport_op(void* arg, grpc_error* error) {
+  made_transport_op* op = (made_transport_op*)arg;
   GRPC_CLOSURE_SCHED(op->inner_on_complete, GRPC_ERROR_REF(error));
-=======
-static void destroy_made_transport_op(grpc_exec_ctx* exec_ctx, void* arg,
-                                      grpc_error* error) {
-  made_transport_op* op = (made_transport_op*)arg;
-  GRPC_CLOSURE_SCHED(exec_ctx, op->inner_on_complete, GRPC_ERROR_REF(error));
->>>>>>> d9da7387
   gpr_free(op);
 }
 
@@ -329,16 +255,9 @@
   grpc_transport_stream_op_batch_payload payload;
 } made_transport_stream_op;
 
-<<<<<<< HEAD
-static void destroy_made_transport_stream_op(void *arg, grpc_error *error) {
-  made_transport_stream_op *op = (made_transport_stream_op *)arg;
-  grpc_closure *c = op->inner_on_complete;
-=======
-static void destroy_made_transport_stream_op(grpc_exec_ctx* exec_ctx, void* arg,
-                                             grpc_error* error) {
+static void destroy_made_transport_stream_op(void* arg, grpc_error* error) {
   made_transport_stream_op* op = (made_transport_stream_op*)arg;
   grpc_closure* c = op->inner_on_complete;
->>>>>>> d9da7387
   gpr_free(op);
   GRPC_CLOSURE_RUN(c, GRPC_ERROR_REF(error));
 }
