/*
 *
 * Copyright 2015 gRPC authors.
 *
 * Licensed under the Apache License, Version 2.0 (the "License");
 * you may not use this file except in compliance with the License.
 * You may obtain a copy of the License at
 *
 *     http://www.apache.org/licenses/LICENSE-2.0
 *
 * Unless required by applicable law or agreed to in writing, software
 * distributed under the License is distributed on an "AS IS" BASIS,
 * WITHOUT WARRANTIES OR CONDITIONS OF ANY KIND, either express or implied.
 * See the License for the specific language governing permissions and
 * limitations under the License.
 *
 */

#include "src/core/lib/iomgr/port.h"

#include <inttypes.h>

#ifdef GRPC_TIMER_USE_GENERIC

#include "src/core/lib/iomgr/timer.h"

#include <grpc/support/alloc.h>
#include <grpc/support/cpu.h>
#include <grpc/support/log.h>
#include <grpc/support/string_util.h>
#include <grpc/support/sync.h>
#include <grpc/support/tls.h>
#include <grpc/support/useful.h>
#include "src/core/lib/debug/trace.h"
#include "src/core/lib/iomgr/time_averaged_stats.h"
#include "src/core/lib/iomgr/timer_heap.h"
#include "src/core/lib/support/spinlock.h"

#define INVALID_HEAP_INDEX 0xffffffffu

#define ADD_DEADLINE_SCALE 0.33
#define MIN_QUEUE_WINDOW_DURATION 0.01
#define MAX_QUEUE_WINDOW_DURATION 1

extern "C" {
grpc_tracer_flag grpc_timer_trace = GRPC_TRACER_INITIALIZER(false, "timer");
grpc_tracer_flag grpc_timer_check_trace =
    GRPC_TRACER_INITIALIZER(false, "timer_check");
}

/* A "timer shard". Contains a 'heap' and a 'list' of timers. All timers with
 * deadlines earlier than 'queue_deadline" cap are maintained in the heap and
 * others are maintained in the list (unordered). This helps to keep the number
 * of elements in the heap low.
 *
 * The 'queue_deadline_cap' gets recomputed periodically based on the timer
 * stats maintained in 'stats' and the relevant timers are then moved from the
 * 'list' to 'heap'
 */
typedef struct {
  gpr_mu mu;
  grpc_time_averaged_stats stats;
  /* All and only timers with deadlines <= this will be in the heap. */
  gpr_atm queue_deadline_cap;
  /* The deadline of the next timer due in this shard */
  gpr_atm min_deadline;
  /* Index of this timer_shard in the g_shard_queue */
  uint32_t shard_queue_index;
  /* This holds all timers with deadlines < queue_deadline_cap. Timers in this
     list have the top bit of their deadline set to 0. */
  grpc_timer_heap heap;
  /* This holds timers whose deadline is >= queue_deadline_cap. */
  grpc_timer list;
} timer_shard;

static size_t g_num_shards;

/* Array of timer shards. Whenever a timer (grpc_timer *) is added, its address
 * is hashed to select the timer shard to add the timer to */
static timer_shard* g_shards;

/* Maintains a sorted list of timer shards (sorted by their min_deadline, i.e
 * the deadline of the next timer in each shard).
 * Access to this is protected by g_shared_mutables.mu */
static timer_shard** g_shard_queue;

#ifndef NDEBUG

/* == Hash table for duplicate timer detection == */

#define NUM_HASH_BUCKETS 1009 /* Prime number close to 1000 */

static gpr_mu g_hash_mu[NUM_HASH_BUCKETS]; /* One mutex per bucket */
static grpc_timer* g_timer_ht[NUM_HASH_BUCKETS] = {NULL};

static void init_timer_ht() {
  for (int i = 0; i < NUM_HASH_BUCKETS; i++) {
    gpr_mu_init(&g_hash_mu[i]);
  }
}

static bool is_in_ht(grpc_timer* t) {
  size_t i = GPR_HASH_POINTER(t, NUM_HASH_BUCKETS);

  gpr_mu_lock(&g_hash_mu[i]);
  grpc_timer* p = g_timer_ht[i];
  while (p != NULL && p != t) {
    p = p->hash_table_next;
  }
  gpr_mu_unlock(&g_hash_mu[i]);

  return (p == t);
}

static void add_to_ht(grpc_timer* t) {
  GPR_ASSERT(!t->hash_table_next);
  size_t i = GPR_HASH_POINTER(t, NUM_HASH_BUCKETS);

  gpr_mu_lock(&g_hash_mu[i]);
  grpc_timer* p = g_timer_ht[i];
  while (p != NULL && p != t) {
    p = p->hash_table_next;
  }

  if (p == t) {
    grpc_closure* c = t->closure;
    gpr_log(GPR_ERROR,
            "** Duplicate timer (%p) being added. Closure: (%p), created at: "
            "(%s:%d), scheduled at: (%s:%d) **",
            t, c, c->file_created, c->line_created, c->file_initiated,
            c->line_initiated);
    abort();
  }

  /* Timer not present in the bucket. Insert at head of the list */
  t->hash_table_next = g_timer_ht[i];
  g_timer_ht[i] = t;
  gpr_mu_unlock(&g_hash_mu[i]);
}

static void remove_from_ht(grpc_timer* t) {
  size_t i = GPR_HASH_POINTER(t, NUM_HASH_BUCKETS);
  bool removed = false;

  gpr_mu_lock(&g_hash_mu[i]);
  if (g_timer_ht[i] == t) {
    g_timer_ht[i] = g_timer_ht[i]->hash_table_next;
    removed = true;
  } else if (g_timer_ht[i] != NULL) {
    grpc_timer* p = g_timer_ht[i];
    while (p->hash_table_next != NULL && p->hash_table_next != t) {
      p = p->hash_table_next;
    }

    if (p->hash_table_next == t) {
      p->hash_table_next = t->hash_table_next;
      removed = true;
    }
  }
  gpr_mu_unlock(&g_hash_mu[i]);

  if (!removed) {
    grpc_closure* c = t->closure;
    gpr_log(GPR_ERROR,
            "** Removing timer (%p) that is not added to hash table. Closure "
            "(%p), created at: (%s:%d), scheduled at: (%s:%d) **",
            t, c, c->file_created, c->line_created, c->file_initiated,
            c->line_initiated);
    abort();
  }

  t->hash_table_next = NULL;
}

/* If a timer is added to a timer shard (either heap or a list), it cannot
 * be pending. A timer is added to hash table only-if it is added to the
 * timer shard.
 * Therefore, if timer->pending is false, it cannot be in hash table */
static void validate_non_pending_timer(grpc_timer* t) {
  if (!t->pending && is_in_ht(t)) {
    grpc_closure* c = t->closure;
    gpr_log(GPR_ERROR,
            "** gpr_timer_cancel() called on a non-pending timer (%p) which "
            "is in the hash table. Closure: (%p), created at: (%s:%d), "
            "scheduled at: (%s:%d) **",
            t, c, c->file_created, c->line_created, c->file_initiated,
            c->line_initiated);
    abort();
  }
}

#define INIT_TIMER_HASH_TABLE() init_timer_ht()
#define ADD_TO_HASH_TABLE(t) add_to_ht((t))
#define REMOVE_FROM_HASH_TABLE(t) remove_from_ht((t))
#define VALIDATE_NON_PENDING_TIMER(t) validate_non_pending_timer((t))

#else

#define INIT_TIMER_HASH_TABLE()
#define ADD_TO_HASH_TABLE(t)
#define REMOVE_FROM_HASH_TABLE(t)
#define VALIDATE_NON_PENDING_TIMER(t)

#endif

/* Thread local variable that stores the deadline of the next timer the thread
 * has last-seen. This is an optimization to prevent the thread from checking
 * shared_mutables.min_timer (which requires acquiring shared_mutables.mu lock,
 * an expensive operation) */
GPR_TLS_DECL(g_last_seen_min_timer);

struct shared_mutables {
  /* The deadline of the next timer due across all timer shards */
  gpr_atm min_timer;
  /* Allow only one run_some_expired_timers at once */
  gpr_spinlock checker_mu;
  bool initialized;
  /* Protects g_shard_queue (and the shared_mutables struct itself) */
  gpr_mu mu;
} GPR_ALIGN_STRUCT(GPR_CACHELINE_SIZE);

static struct shared_mutables g_shared_mutables;

static gpr_atm saturating_add(gpr_atm a, gpr_atm b) {
  if (a > GPR_ATM_MAX - b) {
    return GPR_ATM_MAX;
  }
  return a + b;
}

static grpc_timer_check_result run_some_expired_timers(gpr_atm now,
                                                       gpr_atm* next,
                                                       grpc_error* error);

static gpr_atm compute_min_deadline(timer_shard* shard) {
  return grpc_timer_heap_is_empty(&shard->heap)
             ? saturating_add(shard->queue_deadline_cap, 1)
             : grpc_timer_heap_top(&shard->heap)->deadline;
}

void grpc_timer_list_init() {
  uint32_t i;

  g_num_shards = GPR_MIN(1, 2 * gpr_cpu_num_cores());
  g_shards = (timer_shard*)gpr_zalloc(g_num_shards * sizeof(*g_shards));
  g_shard_queue =
      (timer_shard**)gpr_zalloc(g_num_shards * sizeof(*g_shard_queue));

  g_shared_mutables.initialized = true;
  g_shared_mutables.checker_mu = GPR_SPINLOCK_INITIALIZER;
  gpr_mu_init(&g_shared_mutables.mu);
  g_shared_mutables.min_timer = grpc_exec_ctx_now();
  gpr_tls_init(&g_last_seen_min_timer);
  gpr_tls_set(&g_last_seen_min_timer, 0);
  grpc_register_tracer(&grpc_timer_trace);
  grpc_register_tracer(&grpc_timer_check_trace);

  for (i = 0; i < g_num_shards; i++) {
    timer_shard* shard = &g_shards[i];
    gpr_mu_init(&shard->mu);
    grpc_time_averaged_stats_init(&shard->stats, 1.0 / ADD_DEADLINE_SCALE, 0.1,
                                  0.5);
    shard->queue_deadline_cap = g_shared_mutables.min_timer;
    shard->shard_queue_index = i;
    grpc_timer_heap_init(&shard->heap);
    shard->list.next = shard->list.prev = &shard->list;
    shard->min_deadline = compute_min_deadline(shard);
    g_shard_queue[i] = shard;
  }

  INIT_TIMER_HASH_TABLE();
}

<<<<<<< HEAD
void grpc_timer_list_shutdown() {
  int i;
=======
void grpc_timer_list_shutdown(grpc_exec_ctx* exec_ctx) {
  size_t i;
>>>>>>> 9ee455c9
  run_some_expired_timers(
      GPR_ATM_MAX, NULL,
      GRPC_ERROR_CREATE_FROM_STATIC_STRING("Timer list shutdown"));
  for (i = 0; i < g_num_shards; i++) {
    timer_shard* shard = &g_shards[i];
    gpr_mu_destroy(&shard->mu);
    grpc_timer_heap_destroy(&shard->heap);
  }
  gpr_mu_destroy(&g_shared_mutables.mu);
  gpr_tls_destroy(&g_last_seen_min_timer);
  gpr_free(g_shards);
  gpr_free(g_shard_queue);
  g_shared_mutables.initialized = false;
}

/* returns true if the first element in the list */
static void list_join(grpc_timer* head, grpc_timer* timer) {
  timer->next = head;
  timer->prev = head->prev;
  timer->next->prev = timer->prev->next = timer;
}

static void list_remove(grpc_timer* timer) {
  timer->next->prev = timer->prev;
  timer->prev->next = timer->next;
}

static void swap_adjacent_shards_in_queue(uint32_t first_shard_queue_index) {
  timer_shard* temp;
  temp = g_shard_queue[first_shard_queue_index];
  g_shard_queue[first_shard_queue_index] =
      g_shard_queue[first_shard_queue_index + 1];
  g_shard_queue[first_shard_queue_index + 1] = temp;
  g_shard_queue[first_shard_queue_index]->shard_queue_index =
      first_shard_queue_index;
  g_shard_queue[first_shard_queue_index + 1]->shard_queue_index =
      first_shard_queue_index + 1;
}

static void note_deadline_change(timer_shard* shard) {
  while (shard->shard_queue_index > 0 &&
         shard->min_deadline <
             g_shard_queue[shard->shard_queue_index - 1]->min_deadline) {
    swap_adjacent_shards_in_queue(shard->shard_queue_index - 1);
  }
  while (shard->shard_queue_index < g_num_shards - 1 &&
         shard->min_deadline >
             g_shard_queue[shard->shard_queue_index + 1]->min_deadline) {
    swap_adjacent_shards_in_queue(shard->shard_queue_index);
  }
}

void grpc_timer_init_unset(grpc_timer* timer) { timer->pending = false; }

void grpc_timer_init(grpc_timer* timer, grpc_millis deadline,
                     grpc_closure* closure) {
  int is_first_timer = 0;
  timer_shard* shard = &g_shards[GPR_HASH_POINTER(timer, g_num_shards)];
  timer->closure = closure;
  timer->deadline = deadline;

#ifndef NDEBUG
  timer->hash_table_next = NULL;
#endif

  if (GRPC_TRACER_ON(grpc_timer_trace)) {
    gpr_log(GPR_DEBUG,
            "TIMER %p: SET %" PRIdPTR " now %" PRIdPTR " call %p[%p]", timer,
            deadline, grpc_exec_ctx_now(), closure, closure->cb);
  }

  if (!g_shared_mutables.initialized) {
    timer->pending = false;
    GRPC_CLOSURE_SCHED(timer->closure,
                       GRPC_ERROR_CREATE_FROM_STATIC_STRING(
                           "Attempt to create timer before initialization"));
    return;
  }

  gpr_mu_lock(&shard->mu);
  timer->pending = true;
  grpc_millis now = grpc_exec_ctx_now();
  if (deadline <= now) {
    timer->pending = false;
    GRPC_CLOSURE_SCHED(timer->closure, GRPC_ERROR_NONE);
    gpr_mu_unlock(&shard->mu);
    /* early out */
    return;
  }

  grpc_time_averaged_stats_add_sample(&shard->stats,
                                      (double)(deadline - now) / 1000.0);

  ADD_TO_HASH_TABLE(timer);

  if (deadline < shard->queue_deadline_cap) {
    is_first_timer = grpc_timer_heap_add(&shard->heap, timer);
  } else {
    timer->heap_index = INVALID_HEAP_INDEX;
    list_join(&shard->list, timer);
  }
  if (GRPC_TRACER_ON(grpc_timer_trace)) {
    gpr_log(GPR_DEBUG,
            "  .. add to shard %d with queue_deadline_cap=%" PRIdPTR
            " => is_first_timer=%s",
            (int)(shard - g_shards), shard->queue_deadline_cap,
            is_first_timer ? "true" : "false");
  }
  gpr_mu_unlock(&shard->mu);

  /* Deadline may have decreased, we need to adjust the master queue.  Note
     that there is a potential racy unlocked region here.  There could be a
     reordering of multiple grpc_timer_init calls, at this point, but the < test
     below should ensure that we err on the side of caution.  There could
     also be a race with grpc_timer_check, which might beat us to the lock.  In
     that case, it is possible that the timer that we added will have already
     run by the time we hold the lock, but that too is a safe error.
     Finally, it's possible that the grpc_timer_check that intervened failed to
     trigger the new timer because the min_deadline hadn't yet been reduced.
     In that case, the timer will simply have to wait for the next
     grpc_timer_check. */
  if (is_first_timer) {
    gpr_mu_lock(&g_shared_mutables.mu);
    if (GRPC_TRACER_ON(grpc_timer_trace)) {
      gpr_log(GPR_DEBUG, "  .. old shard min_deadline=%" PRIdPTR,
              shard->min_deadline);
    }
    if (deadline < shard->min_deadline) {
      gpr_atm old_min_deadline = g_shard_queue[0]->min_deadline;
      shard->min_deadline = deadline;
      note_deadline_change(shard);
      if (shard->shard_queue_index == 0 && deadline < old_min_deadline) {
        gpr_atm_no_barrier_store(&g_shared_mutables.min_timer, deadline);
        grpc_kick_poller();
      }
    }
    gpr_mu_unlock(&g_shared_mutables.mu);
  }
}

void grpc_timer_consume_kick(void) {
  /* force re-evaluation of last seeen min */
  gpr_tls_set(&g_last_seen_min_timer, 0);
}

void grpc_timer_cancel(grpc_timer* timer) {
  if (!g_shared_mutables.initialized) {
    /* must have already been cancelled, also the shard mutex is invalid */
    return;
  }

  timer_shard* shard = &g_shards[GPR_HASH_POINTER(timer, g_num_shards)];
  gpr_mu_lock(&shard->mu);
  if (GRPC_TRACER_ON(grpc_timer_trace)) {
    gpr_log(GPR_DEBUG, "TIMER %p: CANCEL pending=%s", timer,
            timer->pending ? "true" : "false");
  }

  if (timer->pending) {
    REMOVE_FROM_HASH_TABLE(timer);

    GRPC_CLOSURE_SCHED(timer->closure, GRPC_ERROR_CANCELLED);
    timer->pending = false;
    if (timer->heap_index == INVALID_HEAP_INDEX) {
      list_remove(timer);
    } else {
      grpc_timer_heap_remove(&shard->heap, timer);
    }
  } else {
    VALIDATE_NON_PENDING_TIMER(timer);
  }
  gpr_mu_unlock(&shard->mu);
}

/* Rebalances the timer shard by computing a new 'queue_deadline_cap' and moving
   all relevant timers in shard->list (i.e timers with deadlines earlier than
   'queue_deadline_cap') into into shard->heap.
   Returns 'true' if shard->heap has atleast ONE element
   REQUIRES: shard->mu locked */
static int refill_heap(timer_shard* shard, gpr_atm now) {
  /* Compute the new queue window width and bound by the limits: */
  double computed_deadline_delta =
      grpc_time_averaged_stats_update_average(&shard->stats) *
      ADD_DEADLINE_SCALE;
  double deadline_delta =
      GPR_CLAMP(computed_deadline_delta, MIN_QUEUE_WINDOW_DURATION,
                MAX_QUEUE_WINDOW_DURATION);
  grpc_timer *timer, *next;

  /* Compute the new cap and put all timers under it into the queue: */
  shard->queue_deadline_cap =
      saturating_add(GPR_MAX(now, shard->queue_deadline_cap),
                     (gpr_atm)(deadline_delta * 1000.0));

  if (GRPC_TRACER_ON(grpc_timer_check_trace)) {
    gpr_log(GPR_DEBUG, "  .. shard[%d]->queue_deadline_cap --> %" PRIdPTR,
            (int)(shard - g_shards), shard->queue_deadline_cap);
  }
  for (timer = shard->list.next; timer != &shard->list; timer = next) {
    next = timer->next;

    if (timer->deadline < shard->queue_deadline_cap) {
      if (GRPC_TRACER_ON(grpc_timer_check_trace)) {
        gpr_log(GPR_DEBUG, "  .. add timer with deadline %" PRIdPTR " to heap",
                timer->deadline);
      }
      list_remove(timer);
      grpc_timer_heap_add(&shard->heap, timer);
    }
  }
  return !grpc_timer_heap_is_empty(&shard->heap);
}

/* This pops the next non-cancelled timer with deadline <= now from the
   queue, or returns NULL if there isn't one.
   REQUIRES: shard->mu locked */
static grpc_timer* pop_one(timer_shard* shard, gpr_atm now) {
  grpc_timer* timer;
  for (;;) {
    if (GRPC_TRACER_ON(grpc_timer_check_trace)) {
      gpr_log(GPR_DEBUG, "  .. shard[%d]: heap_empty=%s",
              (int)(shard - g_shards),
              grpc_timer_heap_is_empty(&shard->heap) ? "true" : "false");
    }
    if (grpc_timer_heap_is_empty(&shard->heap)) {
      if (now < shard->queue_deadline_cap) return NULL;
      if (!refill_heap(shard, now)) return NULL;
    }
    timer = grpc_timer_heap_top(&shard->heap);
    if (GRPC_TRACER_ON(grpc_timer_check_trace)) {
      gpr_log(GPR_DEBUG,
              "  .. check top timer deadline=%" PRIdPTR " now=%" PRIdPTR,
              timer->deadline, now);
    }
    if (timer->deadline > now) return NULL;
    if (GRPC_TRACER_ON(grpc_timer_trace)) {
      gpr_log(GPR_DEBUG, "TIMER %p: FIRE %" PRIdPTR "ms late via %s scheduler",
              timer, now - timer->deadline,
              timer->closure->scheduler->vtable->name);
    }
    timer->pending = false;
    grpc_timer_heap_pop(&shard->heap);
    return timer;
  }
}

/* REQUIRES: shard->mu unlocked */
static size_t pop_timers(timer_shard* shard, gpr_atm now,
                         gpr_atm* new_min_deadline, grpc_error* error) {
  size_t n = 0;
  grpc_timer* timer;
  gpr_mu_lock(&shard->mu);
  while ((timer = pop_one(shard, now))) {
    REMOVE_FROM_HASH_TABLE(timer);
    GRPC_CLOSURE_SCHED(timer->closure, GRPC_ERROR_REF(error));
    n++;
  }
  *new_min_deadline = compute_min_deadline(shard);
  gpr_mu_unlock(&shard->mu);
  if (GRPC_TRACER_ON(grpc_timer_check_trace)) {
    gpr_log(GPR_DEBUG, "  .. shard[%d] popped %" PRIdPTR,
            (int)(shard - g_shards), n);
  }
  return n;
}

static grpc_timer_check_result run_some_expired_timers(gpr_atm now,
                                                       gpr_atm* next,
                                                       grpc_error* error) {
  grpc_timer_check_result result = GRPC_TIMERS_NOT_CHECKED;

  gpr_atm min_timer = gpr_atm_no_barrier_load(&g_shared_mutables.min_timer);
  gpr_tls_set(&g_last_seen_min_timer, min_timer);
  if (now < min_timer) {
    if (next != NULL) *next = GPR_MIN(*next, min_timer);
    return GRPC_TIMERS_CHECKED_AND_EMPTY;
  }

  if (gpr_spinlock_trylock(&g_shared_mutables.checker_mu)) {
    gpr_mu_lock(&g_shared_mutables.mu);
    result = GRPC_TIMERS_CHECKED_AND_EMPTY;

    if (GRPC_TRACER_ON(grpc_timer_check_trace)) {
      gpr_log(GPR_DEBUG, "  .. shard[%d]->min_deadline = %" PRIdPTR,
              (int)(g_shard_queue[0] - g_shards),
              g_shard_queue[0]->min_deadline);
    }

    while (g_shard_queue[0]->min_deadline < now ||
           (now != GPR_ATM_MAX && g_shard_queue[0]->min_deadline == now)) {
      gpr_atm new_min_deadline;

      /* For efficiency, we pop as many available timers as we can from the
         shard.  This may violate perfect timer deadline ordering, but that
         shouldn't be a big deal because we don't make ordering guarantees. */
      if (pop_timers(g_shard_queue[0], now, &new_min_deadline, error) > 0) {
        result = GRPC_TIMERS_FIRED;
      }

      if (GRPC_TRACER_ON(grpc_timer_check_trace)) {
        gpr_log(GPR_DEBUG,
                "  .. result --> %d"
                ", shard[%d]->min_deadline %" PRIdPTR " --> %" PRIdPTR
                ", now=%" PRIdPTR,
                result, (int)(g_shard_queue[0] - g_shards),
                g_shard_queue[0]->min_deadline, new_min_deadline, now);
      }

      /* An grpc_timer_init() on the shard could intervene here, adding a new
         timer that is earlier than new_min_deadline.  However,
         grpc_timer_init() will block on the master_lock before it can call
         set_min_deadline, so this one will complete first and then the Addtimer
         will reduce the min_deadline (perhaps unnecessarily). */
      g_shard_queue[0]->min_deadline = new_min_deadline;
      note_deadline_change(g_shard_queue[0]);
    }

    if (next) {
      *next = GPR_MIN(*next, g_shard_queue[0]->min_deadline);
    }

    gpr_atm_no_barrier_store(&g_shared_mutables.min_timer,
                             g_shard_queue[0]->min_deadline);
    gpr_mu_unlock(&g_shared_mutables.mu);
    gpr_spinlock_unlock(&g_shared_mutables.checker_mu);
  }

  GRPC_ERROR_UNREF(error);

  return result;
}

grpc_timer_check_result grpc_timer_check(grpc_millis* next) {
  // prelude
  grpc_millis now = grpc_exec_ctx_now();

  /* fetch from a thread-local first: this avoids contention on a globally
     mutable cacheline in the common case */
  grpc_millis min_timer = gpr_tls_get(&g_last_seen_min_timer);
  if (now < min_timer) {
    if (next != NULL) {
      *next = GPR_MIN(*next, min_timer);
    }
    if (GRPC_TRACER_ON(grpc_timer_check_trace)) {
      gpr_log(GPR_DEBUG,
              "TIMER CHECK SKIP: now=%" PRIdPTR " min_timer=%" PRIdPTR, now,
              min_timer);
    }
    return GRPC_TIMERS_CHECKED_AND_EMPTY;
  }

  grpc_error* shutdown_error =
      now != GRPC_MILLIS_INF_FUTURE
          ? GRPC_ERROR_NONE
          : GRPC_ERROR_CREATE_FROM_STATIC_STRING("Shutting down timer system");

  // tracing
  if (GRPC_TRACER_ON(grpc_timer_check_trace)) {
    char* next_str;
    if (next == NULL) {
      next_str = gpr_strdup("NULL");
    } else {
      gpr_asprintf(&next_str, "%" PRIdPTR, *next);
    }
    gpr_log(GPR_DEBUG,
            "TIMER CHECK BEGIN: now=%" PRIdPTR " next=%s tls_min=%" PRIdPTR
            " glob_min=%" PRIdPTR,
            now, next_str, gpr_tls_get(&g_last_seen_min_timer),
            gpr_atm_no_barrier_load(&g_shared_mutables.min_timer));
    gpr_free(next_str);
  }
  // actual code
  grpc_timer_check_result r =
      run_some_expired_timers(now, next, shutdown_error);
  // tracing
  if (GRPC_TRACER_ON(grpc_timer_check_trace)) {
    char* next_str;
    if (next == NULL) {
      next_str = gpr_strdup("NULL");
    } else {
      gpr_asprintf(&next_str, "%" PRIdPTR, *next);
    }
    gpr_log(GPR_DEBUG, "TIMER CHECK END: r=%d; next=%s", r, next_str);
    gpr_free(next_str);
  }
  return r;
}

#endif /* GRPC_TIMER_USE_GENERIC */<|MERGE_RESOLUTION|>--- conflicted
+++ resolved
@@ -271,13 +271,8 @@
   INIT_TIMER_HASH_TABLE();
 }
 
-<<<<<<< HEAD
 void grpc_timer_list_shutdown() {
-  int i;
-=======
-void grpc_timer_list_shutdown(grpc_exec_ctx* exec_ctx) {
   size_t i;
->>>>>>> 9ee455c9
   run_some_expired_timers(
       GPR_ATM_MAX, NULL,
       GRPC_ERROR_CREATE_FROM_STATIC_STRING("Timer list shutdown"));
