--- conflicted
+++ resolved
@@ -292,16 +292,10 @@
   while ((resource_user = rulist_pop_head(resource_quota,
                                           GRPC_RULIST_AWAITING_ALLOCATION))) {
     gpr_mu_lock(&resource_user->mu);
-<<<<<<< HEAD
     if (grpc_resource_quota_trace.enabled()) {
-      gpr_log(GPR_DEBUG, "RQ: check allocation for user %p shutdown=%" PRIdPTR
-                         " free_pool=%" PRId64,
-=======
-    if (GRPC_TRACER_ON(grpc_resource_quota_trace)) {
       gpr_log(GPR_DEBUG,
               "RQ: check allocation for user %p shutdown=%" PRIdPTR
               " free_pool=%" PRId64,
->>>>>>> 67520b0f
               resource_user, gpr_atm_no_barrier_load(&resource_user->shutdown),
               resource_user->free_pool);
     }
@@ -324,16 +318,10 @@
       resource_user->free_pool = 0;
       resource_quota->free_pool -= amt;
       rq_update_estimate(resource_quota);
-<<<<<<< HEAD
       if (grpc_resource_quota_trace.enabled()) {
-        gpr_log(GPR_DEBUG, "RQ %s %s: grant alloc %" PRId64
-                           " bytes; rq_free_pool -> %" PRId64,
-=======
-      if (GRPC_TRACER_ON(grpc_resource_quota_trace)) {
         gpr_log(GPR_DEBUG,
                 "RQ %s %s: grant alloc %" PRId64
                 " bytes; rq_free_pool -> %" PRId64,
->>>>>>> 67520b0f
                 resource_quota->name, resource_user->name, amt,
                 resource_quota->free_pool);
       }
@@ -368,16 +356,10 @@
       resource_user->free_pool = 0;
       resource_quota->free_pool += amt;
       rq_update_estimate(resource_quota);
-<<<<<<< HEAD
       if (grpc_resource_quota_trace.enabled()) {
-        gpr_log(GPR_DEBUG, "RQ %s %s: reclaim_from_per_user_free_pool %" PRId64
-                           " bytes; rq_free_pool -> %" PRId64,
-=======
-      if (GRPC_TRACER_ON(grpc_resource_quota_trace)) {
         gpr_log(GPR_DEBUG,
                 "RQ %s %s: reclaim_from_per_user_free_pool %" PRId64
                 " bytes; rq_free_pool -> %" PRId64,
->>>>>>> 67520b0f
                 resource_quota->name, resource_user->name, amt,
                 resource_quota->free_pool);
       }
@@ -531,13 +513,8 @@
   rulist_add_tail(resource_user, GRPC_RULIST_RECLAIMER_DESTRUCTIVE);
 }
 
-<<<<<<< HEAD
-static void ru_shutdown(grpc_exec_ctx *exec_ctx, void *ru, grpc_error *error) {
+static void ru_shutdown(grpc_exec_ctx* exec_ctx, void* ru, grpc_error* error) {
   if (grpc_resource_quota_trace.enabled()) {
-=======
-static void ru_shutdown(grpc_exec_ctx* exec_ctx, void* ru, grpc_error* error) {
-  if (GRPC_TRACER_ON(grpc_resource_quota_trace)) {
->>>>>>> 67520b0f
     gpr_log(GPR_DEBUG, "RU shutdown %p", ru);
   }
   grpc_resource_user* resource_user = (grpc_resource_user*)ru;
@@ -887,15 +864,9 @@
                      GRPC_ERROR_NONE);
 }
 
-<<<<<<< HEAD
-void grpc_resource_user_finish_reclamation(grpc_exec_ctx *exec_ctx,
-                                           grpc_resource_user *resource_user) {
-  if (grpc_resource_quota_trace.enabled()) {
-=======
 void grpc_resource_user_finish_reclamation(grpc_exec_ctx* exec_ctx,
                                            grpc_resource_user* resource_user) {
-  if (GRPC_TRACER_ON(grpc_resource_quota_trace)) {
->>>>>>> 67520b0f
+  if (grpc_resource_quota_trace.enabled()) {
     gpr_log(GPR_DEBUG, "RQ %s %s: reclamation complete",
             resource_user->resource_quota->name, resource_user->name);
   }
