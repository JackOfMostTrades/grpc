/*
 *
 * Copyright 2015 gRPC authors.
 *
 * Licensed under the Apache License, Version 2.0 (the "License");
 * you may not use this file except in compliance with the License.
 * You may obtain a copy of the License at
 *
 *     http://www.apache.org/licenses/LICENSE-2.0
 *
 * Unless required by applicable law or agreed to in writing, software
 * distributed under the License is distributed on an "AS IS" BASIS,
 * WITHOUT WARRANTIES OR CONDITIONS OF ANY KIND, either express or implied.
 * See the License for the specific language governing permissions and
 * limitations under the License.
 *
 */

#include "src/core/lib/security/credentials/jwt/jwt_verifier.h"

#include <limits.h>
#include <string.h>

#include <grpc/support/alloc.h>
#include <grpc/support/log.h>
#include <grpc/support/string_util.h>
#include <grpc/support/sync.h>
#include <grpc/support/useful.h>

extern "C" {
#include <openssl/pem.h>
}

#include "src/core/lib/http/httpcli.h"
#include "src/core/lib/iomgr/polling_entity.h"
#include "src/core/lib/slice/b64.h"
#include "src/core/lib/slice/slice_internal.h"
#include "src/core/lib/support/string.h"
#include "src/core/tsi/ssl_types.h"

/* --- Utils. --- */

const char* grpc_jwt_verifier_status_to_string(
    grpc_jwt_verifier_status status) {
  switch (status) {
    case GRPC_JWT_VERIFIER_OK:
      return "OK";
    case GRPC_JWT_VERIFIER_BAD_SIGNATURE:
      return "BAD_SIGNATURE";
    case GRPC_JWT_VERIFIER_BAD_FORMAT:
      return "BAD_FORMAT";
    case GRPC_JWT_VERIFIER_BAD_AUDIENCE:
      return "BAD_AUDIENCE";
    case GRPC_JWT_VERIFIER_KEY_RETRIEVAL_ERROR:
      return "KEY_RETRIEVAL_ERROR";
    case GRPC_JWT_VERIFIER_TIME_CONSTRAINT_FAILURE:
      return "TIME_CONSTRAINT_FAILURE";
    case GRPC_JWT_VERIFIER_GENERIC_ERROR:
      return "GENERIC_ERROR";
    default:
      return "UNKNOWN";
  }
}

static const EVP_MD* evp_md_from_alg(const char* alg) {
  if (strcmp(alg, "RS256") == 0) {
    return EVP_sha256();
  } else if (strcmp(alg, "RS384") == 0) {
    return EVP_sha384();
  } else if (strcmp(alg, "RS512") == 0) {
    return EVP_sha512();
  } else {
    return NULL;
  }
}

<<<<<<< HEAD
static grpc_json *parse_json_part_from_jwt(const char *str, size_t len,
                                           grpc_slice *buffer) {
  grpc_json *json;
=======
static grpc_json* parse_json_part_from_jwt(grpc_exec_ctx* exec_ctx,
                                           const char* str, size_t len,
                                           grpc_slice* buffer) {
  grpc_json* json;
>>>>>>> d9da7387

  *buffer = grpc_base64_decode_with_len(str, len, 1);
  if (GRPC_SLICE_IS_EMPTY(*buffer)) {
    gpr_log(GPR_ERROR, "Invalid base64.");
    return NULL;
  }
  json = grpc_json_parse_string_with_len((char*)GRPC_SLICE_START_PTR(*buffer),
                                         GRPC_SLICE_LENGTH(*buffer));
  if (json == NULL) {
    grpc_slice_unref_internal(*buffer);
    gpr_log(GPR_ERROR, "JSON parsing error.");
  }
  return json;
}

static const char* validate_string_field(const grpc_json* json,
                                         const char* key) {
  if (json->type != GRPC_JSON_STRING) {
    gpr_log(GPR_ERROR, "Invalid %s field [%s]", key, json->value);
    return NULL;
  }
  return json->value;
}

static gpr_timespec validate_time_field(const grpc_json* json,
                                        const char* key) {
  gpr_timespec result = gpr_time_0(GPR_CLOCK_REALTIME);
  if (json->type != GRPC_JSON_NUMBER) {
    gpr_log(GPR_ERROR, "Invalid %s field [%s]", key, json->value);
    return result;
  }
  result.tv_sec = strtol(json->value, NULL, 10);
  return result;
}

/* --- JOSE header. see http://tools.ietf.org/html/rfc7515#section-4 --- */

typedef struct {
  const char* alg;
  const char* kid;
  const char* typ;
  /* TODO(jboeuf): Add others as needed (jku, jwk, x5u, x5c and so on...). */
  grpc_slice buffer;
} jose_header;

<<<<<<< HEAD
static void jose_header_destroy(jose_header *h) {
  grpc_slice_unref_internal(h->buffer);
=======
static void jose_header_destroy(grpc_exec_ctx* exec_ctx, jose_header* h) {
  grpc_slice_unref_internal(exec_ctx, h->buffer);
>>>>>>> d9da7387
  gpr_free(h);
}

/* Takes ownership of json and buffer. */
<<<<<<< HEAD
static jose_header *jose_header_from_json(grpc_json *json, grpc_slice buffer) {
  grpc_json *cur;
  jose_header *h = (jose_header *)gpr_zalloc(sizeof(jose_header));
=======
static jose_header* jose_header_from_json(grpc_exec_ctx* exec_ctx,
                                          grpc_json* json, grpc_slice buffer) {
  grpc_json* cur;
  jose_header* h = (jose_header*)gpr_zalloc(sizeof(jose_header));
>>>>>>> d9da7387
  h->buffer = buffer;
  for (cur = json->child; cur != NULL; cur = cur->next) {
    if (strcmp(cur->key, "alg") == 0) {
      /* We only support RSA-1.5 signatures for now.
         Beware of this if we add HMAC support:
         https://auth0.com/blog/2015/03/31/critical-vulnerabilities-in-json-web-token-libraries/
       */
      if (cur->type != GRPC_JSON_STRING || strncmp(cur->value, "RS", 2) ||
          evp_md_from_alg(cur->value) == NULL) {
        gpr_log(GPR_ERROR, "Invalid alg field [%s]", cur->value);
        goto error;
      }
      h->alg = cur->value;
    } else if (strcmp(cur->key, "typ") == 0) {
      h->typ = validate_string_field(cur, "typ");
      if (h->typ == NULL) goto error;
    } else if (strcmp(cur->key, "kid") == 0) {
      h->kid = validate_string_field(cur, "kid");
      if (h->kid == NULL) goto error;
    }
  }
  if (h->alg == NULL) {
    gpr_log(GPR_ERROR, "Missing alg field.");
    goto error;
  }
  grpc_json_destroy(json);
  h->buffer = buffer;
  return h;

error:
  grpc_json_destroy(json);
  jose_header_destroy(h);
  return NULL;
}

/* --- JWT claims. see http://tools.ietf.org/html/rfc7519#section-4.1 */

struct grpc_jwt_claims {
  /* Well known properties already parsed. */
  const char* sub;
  const char* iss;
  const char* aud;
  const char* jti;
  gpr_timespec iat;
  gpr_timespec exp;
  gpr_timespec nbf;

  grpc_json* json;
  grpc_slice buffer;
};

<<<<<<< HEAD
void grpc_jwt_claims_destroy(grpc_jwt_claims *claims) {
=======
void grpc_jwt_claims_destroy(grpc_exec_ctx* exec_ctx, grpc_jwt_claims* claims) {
>>>>>>> d9da7387
  grpc_json_destroy(claims->json);
  grpc_slice_unref_internal(claims->buffer);
  gpr_free(claims);
}

const grpc_json* grpc_jwt_claims_json(const grpc_jwt_claims* claims) {
  if (claims == NULL) return NULL;
  return claims->json;
}

const char* grpc_jwt_claims_subject(const grpc_jwt_claims* claims) {
  if (claims == NULL) return NULL;
  return claims->sub;
}

const char* grpc_jwt_claims_issuer(const grpc_jwt_claims* claims) {
  if (claims == NULL) return NULL;
  return claims->iss;
}

const char* grpc_jwt_claims_id(const grpc_jwt_claims* claims) {
  if (claims == NULL) return NULL;
  return claims->jti;
}

const char* grpc_jwt_claims_audience(const grpc_jwt_claims* claims) {
  if (claims == NULL) return NULL;
  return claims->aud;
}

gpr_timespec grpc_jwt_claims_issued_at(const grpc_jwt_claims* claims) {
  if (claims == NULL) return gpr_inf_past(GPR_CLOCK_REALTIME);
  return claims->iat;
}

gpr_timespec grpc_jwt_claims_expires_at(const grpc_jwt_claims* claims) {
  if (claims == NULL) return gpr_inf_future(GPR_CLOCK_REALTIME);
  return claims->exp;
}

gpr_timespec grpc_jwt_claims_not_before(const grpc_jwt_claims* claims) {
  if (claims == NULL) return gpr_inf_past(GPR_CLOCK_REALTIME);
  return claims->nbf;
}

/* Takes ownership of json and buffer even in case of failure. */
<<<<<<< HEAD
grpc_jwt_claims *grpc_jwt_claims_from_json(grpc_json *json, grpc_slice buffer) {
  grpc_json *cur;
  grpc_jwt_claims *claims =
      (grpc_jwt_claims *)gpr_malloc(sizeof(grpc_jwt_claims));
=======
grpc_jwt_claims* grpc_jwt_claims_from_json(grpc_exec_ctx* exec_ctx,
                                           grpc_json* json, grpc_slice buffer) {
  grpc_json* cur;
  grpc_jwt_claims* claims =
      (grpc_jwt_claims*)gpr_malloc(sizeof(grpc_jwt_claims));
>>>>>>> d9da7387
  memset(claims, 0, sizeof(grpc_jwt_claims));
  claims->json = json;
  claims->buffer = buffer;
  claims->iat = gpr_inf_past(GPR_CLOCK_REALTIME);
  claims->nbf = gpr_inf_past(GPR_CLOCK_REALTIME);
  claims->exp = gpr_inf_future(GPR_CLOCK_REALTIME);

  /* Per the spec, all fields are optional. */
  for (cur = json->child; cur != NULL; cur = cur->next) {
    if (strcmp(cur->key, "sub") == 0) {
      claims->sub = validate_string_field(cur, "sub");
      if (claims->sub == NULL) goto error;
    } else if (strcmp(cur->key, "iss") == 0) {
      claims->iss = validate_string_field(cur, "iss");
      if (claims->iss == NULL) goto error;
    } else if (strcmp(cur->key, "aud") == 0) {
      claims->aud = validate_string_field(cur, "aud");
      if (claims->aud == NULL) goto error;
    } else if (strcmp(cur->key, "jti") == 0) {
      claims->jti = validate_string_field(cur, "jti");
      if (claims->jti == NULL) goto error;
    } else if (strcmp(cur->key, "iat") == 0) {
      claims->iat = validate_time_field(cur, "iat");
      if (gpr_time_cmp(claims->iat, gpr_time_0(GPR_CLOCK_REALTIME)) == 0)
        goto error;
    } else if (strcmp(cur->key, "exp") == 0) {
      claims->exp = validate_time_field(cur, "exp");
      if (gpr_time_cmp(claims->exp, gpr_time_0(GPR_CLOCK_REALTIME)) == 0)
        goto error;
    } else if (strcmp(cur->key, "nbf") == 0) {
      claims->nbf = validate_time_field(cur, "nbf");
      if (gpr_time_cmp(claims->nbf, gpr_time_0(GPR_CLOCK_REALTIME)) == 0)
        goto error;
    }
  }
  return claims;

error:
  grpc_jwt_claims_destroy(claims);
  return NULL;
}

grpc_jwt_verifier_status grpc_jwt_claims_check(const grpc_jwt_claims* claims,
                                               const char* audience) {
  gpr_timespec skewed_now;
  int audience_ok;

  GPR_ASSERT(claims != NULL);

  skewed_now =
      gpr_time_add(gpr_now(GPR_CLOCK_REALTIME), grpc_jwt_verifier_clock_skew);
  if (gpr_time_cmp(skewed_now, claims->nbf) < 0) {
    gpr_log(GPR_ERROR, "JWT is not valid yet.");
    return GRPC_JWT_VERIFIER_TIME_CONSTRAINT_FAILURE;
  }
  skewed_now =
      gpr_time_sub(gpr_now(GPR_CLOCK_REALTIME), grpc_jwt_verifier_clock_skew);
  if (gpr_time_cmp(skewed_now, claims->exp) > 0) {
    gpr_log(GPR_ERROR, "JWT is expired.");
    return GRPC_JWT_VERIFIER_TIME_CONSTRAINT_FAILURE;
  }

  /* This should be probably up to the upper layer to decide but let's harcode
     the 99% use case here for email issuers, where the JWT must be self
     issued. */
  if (grpc_jwt_issuer_email_domain(claims->iss) != NULL &&
      claims->sub != NULL && strcmp(claims->iss, claims->sub) != 0) {
    gpr_log(GPR_ERROR,
            "Email issuer (%s) cannot assert another subject (%s) than itself.",
            claims->iss, claims->sub);
    return GRPC_JWT_VERIFIER_BAD_SUBJECT;
  }

  if (audience == NULL) {
    audience_ok = claims->aud == NULL;
  } else {
    audience_ok = claims->aud != NULL && strcmp(audience, claims->aud) == 0;
  }
  if (!audience_ok) {
    gpr_log(GPR_ERROR, "Audience mismatch: expected %s and found %s.",
            audience == NULL ? "NULL" : audience,
            claims->aud == NULL ? "NULL" : claims->aud);
    return GRPC_JWT_VERIFIER_BAD_AUDIENCE;
  }
  return GRPC_JWT_VERIFIER_OK;
}

/* --- verifier_cb_ctx object. --- */

typedef enum {
  HTTP_RESPONSE_OPENID = 0,
  HTTP_RESPONSE_KEYS,
  HTTP_RESPONSE_COUNT /* must be last */
} http_response_index;

typedef struct {
  grpc_jwt_verifier* verifier;
  grpc_polling_entity pollent;
  jose_header* header;
  grpc_jwt_claims* claims;
  char* audience;
  grpc_slice signature;
  grpc_slice signed_data;
  void* user_data;
  grpc_jwt_verification_done_cb user_cb;
  grpc_http_response responses[HTTP_RESPONSE_COUNT];
} verifier_cb_ctx;

/* Takes ownership of the header, claims and signature. */
static verifier_cb_ctx* verifier_cb_ctx_create(
    grpc_jwt_verifier* verifier, grpc_pollset* pollset, jose_header* header,
    grpc_jwt_claims* claims, const char* audience, grpc_slice signature,
    const char* signed_jwt, size_t signed_jwt_len, void* user_data,
    grpc_jwt_verification_done_cb cb) {
<<<<<<< HEAD
  ExecCtx _local_exec_ctx;
  verifier_cb_ctx *ctx = (verifier_cb_ctx *)gpr_zalloc(sizeof(verifier_cb_ctx));
=======
  grpc_exec_ctx exec_ctx = GRPC_EXEC_CTX_INIT;
  verifier_cb_ctx* ctx = (verifier_cb_ctx*)gpr_zalloc(sizeof(verifier_cb_ctx));
>>>>>>> d9da7387
  ctx->verifier = verifier;
  ctx->pollent = grpc_polling_entity_create_from_pollset(pollset);
  ctx->header = header;
  ctx->audience = gpr_strdup(audience);
  ctx->claims = claims;
  ctx->signature = signature;
  ctx->signed_data = grpc_slice_from_copied_buffer(signed_jwt, signed_jwt_len);
  ctx->user_data = user_data;
  ctx->user_cb = cb;
  grpc_exec_ctx_finish();
  return ctx;
}

<<<<<<< HEAD
void verifier_cb_ctx_destroy(verifier_cb_ctx *ctx) {
=======
void verifier_cb_ctx_destroy(grpc_exec_ctx* exec_ctx, verifier_cb_ctx* ctx) {
>>>>>>> d9da7387
  if (ctx->audience != NULL) gpr_free(ctx->audience);
  if (ctx->claims != NULL) grpc_jwt_claims_destroy(ctx->claims);
  grpc_slice_unref_internal(ctx->signature);
  grpc_slice_unref_internal(ctx->signed_data);
  jose_header_destroy(ctx->header);
  for (size_t i = 0; i < HTTP_RESPONSE_COUNT; i++) {
    grpc_http_response_destroy(&ctx->responses[i]);
  }
  /* TODO: see what to do with claims... */
  gpr_free(ctx);
}

/* --- grpc_jwt_verifier object. --- */

/* Clock skew defaults to one minute. */
gpr_timespec grpc_jwt_verifier_clock_skew = {60, 0, GPR_TIMESPAN};

/* Max delay defaults to one minute. */
grpc_millis grpc_jwt_verifier_max_delay = 60 * GPR_MS_PER_SEC;

typedef struct {
  char* email_domain;
  char* key_url_prefix;
} email_key_mapping;

struct grpc_jwt_verifier {
  email_key_mapping* mappings;
  size_t num_mappings; /* Should be very few, linear search ok. */
  size_t allocated_mappings;
  grpc_httpcli_context http_ctx;
};

static grpc_json* json_from_http(const grpc_httpcli_response* response) {
  grpc_json* json = NULL;

  if (response == NULL) {
    gpr_log(GPR_ERROR, "HTTP response is NULL.");
    return NULL;
  }
  if (response->status != 200) {
    gpr_log(GPR_ERROR, "Call to http server failed with error %d.",
            response->status);
    return NULL;
  }

  json = grpc_json_parse_string_with_len(response->body, response->body_length);
  if (json == NULL) {
    gpr_log(GPR_ERROR, "Invalid JSON found in response.");
  }
  return json;
}

static const grpc_json* find_property_by_name(const grpc_json* json,
                                              const char* name) {
  const grpc_json* cur;
  for (cur = json->child; cur != NULL; cur = cur->next) {
    if (strcmp(cur->key, name) == 0) return cur;
  }
  return NULL;
}

static EVP_PKEY* extract_pkey_from_x509(const char* x509_str) {
  X509* x509 = NULL;
  EVP_PKEY* result = NULL;
  BIO* bio = BIO_new(BIO_s_mem());
  size_t len = strlen(x509_str);
  GPR_ASSERT(len < INT_MAX);
  BIO_write(bio, x509_str, (int)len);
  x509 = PEM_read_bio_X509(bio, NULL, NULL, NULL);
  if (x509 == NULL) {
    gpr_log(GPR_ERROR, "Unable to parse x509 cert.");
    goto end;
  }
  result = X509_get_pubkey(x509);
  if (result == NULL) {
    gpr_log(GPR_ERROR, "Cannot find public key in X509 cert.");
  }

end:
  BIO_free(bio);
  X509_free(x509);
  return result;
}

<<<<<<< HEAD
static BIGNUM *bignum_from_base64(const char *b64) {
  BIGNUM *result = NULL;
=======
static BIGNUM* bignum_from_base64(grpc_exec_ctx* exec_ctx, const char* b64) {
  BIGNUM* result = NULL;
>>>>>>> d9da7387
  grpc_slice bin;

  if (b64 == NULL) return NULL;
  bin = grpc_base64_decode(b64, 1);
  if (GRPC_SLICE_IS_EMPTY(bin)) {
    gpr_log(GPR_ERROR, "Invalid base64 for big num.");
    return NULL;
  }
  result = BN_bin2bn(GRPC_SLICE_START_PTR(bin),
                     TSI_SIZE_AS_SIZE(GRPC_SLICE_LENGTH(bin)), NULL);
  grpc_slice_unref_internal(bin);
  return result;
}

#if OPENSSL_VERSION_NUMBER < 0x10100000L

// Provide compatibility across OpenSSL 1.02 and 1.1.
static int RSA_set0_key(RSA* r, BIGNUM* n, BIGNUM* e, BIGNUM* d) {
  /* If the fields n and e in r are NULL, the corresponding input
   * parameters MUST be non-NULL for n and e.  d may be
   * left NULL (in case only the public key is used).
   */
  if ((r->n == NULL && n == NULL) || (r->e == NULL && e == NULL)) {
    return 0;
  }

  if (n != NULL) {
    BN_free(r->n);
    r->n = n;
  }
  if (e != NULL) {
    BN_free(r->e);
    r->e = e;
  }
  if (d != NULL) {
    BN_free(r->d);
    r->d = d;
  }

  return 1;
}
#endif  // OPENSSL_VERSION_NUMBER < 0x10100000L

<<<<<<< HEAD
static EVP_PKEY *pkey_from_jwk(const grpc_json *json, const char *kty) {
  const grpc_json *key_prop;
  RSA *rsa = NULL;
  EVP_PKEY *result = NULL;
  BIGNUM *tmp_n = NULL;
  BIGNUM *tmp_e = NULL;
=======
static EVP_PKEY* pkey_from_jwk(grpc_exec_ctx* exec_ctx, const grpc_json* json,
                               const char* kty) {
  const grpc_json* key_prop;
  RSA* rsa = NULL;
  EVP_PKEY* result = NULL;
  BIGNUM* tmp_n = NULL;
  BIGNUM* tmp_e = NULL;
>>>>>>> d9da7387

  GPR_ASSERT(kty != NULL && json != NULL);
  if (strcmp(kty, "RSA") != 0) {
    gpr_log(GPR_ERROR, "Unsupported key type %s.", kty);
    goto end;
  }
  rsa = RSA_new();
  if (rsa == NULL) {
    gpr_log(GPR_ERROR, "Could not create rsa key.");
    goto end;
  }
  for (key_prop = json->child; key_prop != NULL; key_prop = key_prop->next) {
    if (strcmp(key_prop->key, "n") == 0) {
      tmp_n = bignum_from_base64(validate_string_field(key_prop, "n"));
      if (tmp_n == NULL) goto end;
    } else if (strcmp(key_prop->key, "e") == 0) {
      tmp_e = bignum_from_base64(validate_string_field(key_prop, "e"));
      if (tmp_e == NULL) goto end;
    }
  }
  if (tmp_e == NULL || tmp_n == NULL) {
    gpr_log(GPR_ERROR, "Missing RSA public key field.");
    goto end;
  }
  if (!RSA_set0_key(rsa, tmp_n, tmp_e, NULL)) {
    gpr_log(GPR_ERROR, "Cannot set RSA key from inputs.");
    goto end;
  }
  /* RSA_set0_key takes ownership on success. */
  tmp_n = NULL;
  tmp_e = NULL;
  result = EVP_PKEY_new();
  EVP_PKEY_set1_RSA(result, rsa); /* uprefs rsa. */

end:
  RSA_free(rsa);
  BN_free(tmp_n);
  BN_free(tmp_e);
  return result;
}

<<<<<<< HEAD
static EVP_PKEY *find_verification_key(const grpc_json *json,
                                       const char *header_alg,
                                       const char *header_kid) {
  const grpc_json *jkey;
  const grpc_json *jwk_keys;
=======
static EVP_PKEY* find_verification_key(grpc_exec_ctx* exec_ctx,
                                       const grpc_json* json,
                                       const char* header_alg,
                                       const char* header_kid) {
  const grpc_json* jkey;
  const grpc_json* jwk_keys;
>>>>>>> d9da7387
  /* Try to parse the json as a JWK set:
     https://tools.ietf.org/html/rfc7517#section-5. */
  jwk_keys = find_property_by_name(json, "keys");
  if (jwk_keys == NULL) {
    /* Use the google proprietary format which is:
       { <kid1>: <x5091>, <kid2>: <x5092>, ... } */
    const grpc_json* cur = find_property_by_name(json, header_kid);
    if (cur == NULL) return NULL;
    return extract_pkey_from_x509(cur->value);
  }

  if (jwk_keys->type != GRPC_JSON_ARRAY) {
    gpr_log(GPR_ERROR,
            "Unexpected value type of keys property in jwks key set.");
    return NULL;
  }
  /* Key format is specified in:
     https://tools.ietf.org/html/rfc7518#section-6. */
  for (jkey = jwk_keys->child; jkey != NULL; jkey = jkey->next) {
    grpc_json* key_prop;
    const char* alg = NULL;
    const char* kid = NULL;
    const char* kty = NULL;

    if (jkey->type != GRPC_JSON_OBJECT) continue;
    for (key_prop = jkey->child; key_prop != NULL; key_prop = key_prop->next) {
      if (strcmp(key_prop->key, "alg") == 0 &&
          key_prop->type == GRPC_JSON_STRING) {
        alg = key_prop->value;
      } else if (strcmp(key_prop->key, "kid") == 0 &&
                 key_prop->type == GRPC_JSON_STRING) {
        kid = key_prop->value;
      } else if (strcmp(key_prop->key, "kty") == 0 &&
                 key_prop->type == GRPC_JSON_STRING) {
        kty = key_prop->value;
      }
    }
    if (alg != NULL && kid != NULL && kty != NULL &&
        strcmp(kid, header_kid) == 0 && strcmp(alg, header_alg) == 0) {
      return pkey_from_jwk(jkey, kty);
    }
  }
  gpr_log(GPR_ERROR,
          "Could not find matching key in key set for kid=%s and alg=%s",
          header_kid, header_alg);
  return NULL;
}

static int verify_jwt_signature(EVP_PKEY* key, const char* alg,
                                grpc_slice signature, grpc_slice signed_data) {
  EVP_MD_CTX* md_ctx = EVP_MD_CTX_create();
  const EVP_MD* md = evp_md_from_alg(alg);
  int result = 0;

  GPR_ASSERT(md != NULL); /* Checked before. */
  if (md_ctx == NULL) {
    gpr_log(GPR_ERROR, "Could not create EVP_MD_CTX.");
    goto end;
  }
  if (EVP_DigestVerifyInit(md_ctx, NULL, md, NULL, key) != 1) {
    gpr_log(GPR_ERROR, "EVP_DigestVerifyInit failed.");
    goto end;
  }
  if (EVP_DigestVerifyUpdate(md_ctx, GRPC_SLICE_START_PTR(signed_data),
                             GRPC_SLICE_LENGTH(signed_data)) != 1) {
    gpr_log(GPR_ERROR, "EVP_DigestVerifyUpdate failed.");
    goto end;
  }
  if (EVP_DigestVerifyFinal(md_ctx, GRPC_SLICE_START_PTR(signature),
                            GRPC_SLICE_LENGTH(signature)) != 1) {
    gpr_log(GPR_ERROR, "JWT signature verification failed.");
    goto end;
  }
  result = 1;

end:
  EVP_MD_CTX_destroy(md_ctx);
  return result;
}

<<<<<<< HEAD
static void on_keys_retrieved(void *user_data, grpc_error *error) {
  verifier_cb_ctx *ctx = (verifier_cb_ctx *)user_data;
  grpc_json *json = json_from_http(&ctx->responses[HTTP_RESPONSE_KEYS]);
  EVP_PKEY *verification_key = NULL;
=======
static void on_keys_retrieved(grpc_exec_ctx* exec_ctx, void* user_data,
                              grpc_error* error) {
  verifier_cb_ctx* ctx = (verifier_cb_ctx*)user_data;
  grpc_json* json = json_from_http(&ctx->responses[HTTP_RESPONSE_KEYS]);
  EVP_PKEY* verification_key = NULL;
>>>>>>> d9da7387
  grpc_jwt_verifier_status status = GRPC_JWT_VERIFIER_GENERIC_ERROR;
  grpc_jwt_claims* claims = NULL;

  if (json == NULL) {
    status = GRPC_JWT_VERIFIER_KEY_RETRIEVAL_ERROR;
    goto end;
  }
  verification_key =
      find_verification_key(json, ctx->header->alg, ctx->header->kid);
  if (verification_key == NULL) {
    gpr_log(GPR_ERROR, "Could not find verification key with kid %s.",
            ctx->header->kid);
    status = GRPC_JWT_VERIFIER_KEY_RETRIEVAL_ERROR;
    goto end;
  }

  if (!verify_jwt_signature(verification_key, ctx->header->alg, ctx->signature,
                            ctx->signed_data)) {
    status = GRPC_JWT_VERIFIER_BAD_SIGNATURE;
    goto end;
  }

  status = grpc_jwt_claims_check(ctx->claims, ctx->audience);
  if (status == GRPC_JWT_VERIFIER_OK) {
    /* Pass ownership. */
    claims = ctx->claims;
    ctx->claims = NULL;
  }

end:
  if (json != NULL) grpc_json_destroy(json);
  EVP_PKEY_free(verification_key);
  ctx->user_cb(ctx->user_data, status, claims);
  verifier_cb_ctx_destroy(ctx);
}

<<<<<<< HEAD
static void on_openid_config_retrieved(void *user_data, grpc_error *error) {
  const grpc_json *cur;
  verifier_cb_ctx *ctx = (verifier_cb_ctx *)user_data;
  const grpc_http_response *response = &ctx->responses[HTTP_RESPONSE_OPENID];
  grpc_json *json = json_from_http(response);
=======
static void on_openid_config_retrieved(grpc_exec_ctx* exec_ctx, void* user_data,
                                       grpc_error* error) {
  const grpc_json* cur;
  verifier_cb_ctx* ctx = (verifier_cb_ctx*)user_data;
  const grpc_http_response* response = &ctx->responses[HTTP_RESPONSE_OPENID];
  grpc_json* json = json_from_http(response);
>>>>>>> d9da7387
  grpc_httpcli_request req;
  const char* jwks_uri;
  grpc_resource_quota* resource_quota = NULL;

  /* TODO(jboeuf): Cache the jwks_uri in order to avoid this hop next time. */
  if (json == NULL) goto error;
  cur = find_property_by_name(json, "jwks_uri");
  if (cur == NULL) {
    gpr_log(GPR_ERROR, "Could not find jwks_uri in openid config.");
    goto error;
  }
  jwks_uri = validate_string_field(cur, "jwks_uri");
  if (jwks_uri == NULL) goto error;
  if (strstr(jwks_uri, "https://") != jwks_uri) {
    gpr_log(GPR_ERROR, "Invalid non https jwks_uri: %s.", jwks_uri);
    goto error;
  }
  jwks_uri += 8;
  req.handshaker = &grpc_httpcli_ssl;
  req.host = gpr_strdup(jwks_uri);
  req.http.path = (char*)strchr(jwks_uri, '/');
  if (req.http.path == NULL) {
    req.http.path = (char*)"";
  } else {
    *(req.host + (req.http.path - jwks_uri)) = '\0';
  }

  /* TODO(ctiller): Carry the resource_quota in ctx and share it with the host
     channel. This would allow us to cancel an authentication query when under
     extreme memory pressure. */
  resource_quota = grpc_resource_quota_create("jwt_verifier");
  grpc_httpcli_get(
      &ctx->verifier->http_ctx, &ctx->pollent, resource_quota, &req,
      grpc_exec_ctx_now() + grpc_jwt_verifier_max_delay,
      GRPC_CLOSURE_CREATE(on_keys_retrieved, ctx, grpc_schedule_on_exec_ctx),
      &ctx->responses[HTTP_RESPONSE_KEYS]);
  grpc_resource_quota_unref_internal(resource_quota);
  grpc_json_destroy(json);
  gpr_free(req.host);
  return;

error:
  if (json != NULL) grpc_json_destroy(json);
  ctx->user_cb(ctx->user_data, GRPC_JWT_VERIFIER_KEY_RETRIEVAL_ERROR, NULL);
  verifier_cb_ctx_destroy(ctx);
}

static email_key_mapping* verifier_get_mapping(grpc_jwt_verifier* v,
                                               const char* email_domain) {
  size_t i;
  if (v->mappings == NULL) return NULL;
  for (i = 0; i < v->num_mappings; i++) {
    if (strcmp(email_domain, v->mappings[i].email_domain) == 0) {
      return &v->mappings[i];
    }
  }
  return NULL;
}

static void verifier_put_mapping(grpc_jwt_verifier* v, const char* email_domain,
                                 const char* key_url_prefix) {
  email_key_mapping* mapping = verifier_get_mapping(v, email_domain);
  GPR_ASSERT(v->num_mappings < v->allocated_mappings);
  if (mapping != NULL) {
    gpr_free(mapping->key_url_prefix);
    mapping->key_url_prefix = gpr_strdup(key_url_prefix);
    return;
  }
  v->mappings[v->num_mappings].email_domain = gpr_strdup(email_domain);
  v->mappings[v->num_mappings].key_url_prefix = gpr_strdup(key_url_prefix);
  v->num_mappings++;
  GPR_ASSERT(v->num_mappings <= v->allocated_mappings);
}

/* Very non-sophisticated way to detect an email address. Should be good
   enough for now... */
const char* grpc_jwt_issuer_email_domain(const char* issuer) {
  const char* at_sign = strchr(issuer, '@');
  if (at_sign == NULL) return NULL;
  const char* email_domain = at_sign + 1;
  if (*email_domain == '\0') return NULL;
  const char* dot = strrchr(email_domain, '.');
  if (dot == NULL || dot == email_domain) return email_domain;
  GPR_ASSERT(dot > email_domain);
  /* There may be a subdomain, we just want the domain. */
  dot = (const char*)gpr_memrchr((void*)email_domain, '.',
                                 (size_t)(dot - email_domain));
  if (dot == NULL) return email_domain;
  return dot + 1;
}

/* Takes ownership of ctx. */
<<<<<<< HEAD
static void retrieve_key_and_verify(verifier_cb_ctx *ctx) {
  const char *email_domain;
  grpc_closure *http_cb;
  char *path_prefix = NULL;
  const char *iss;
=======
static void retrieve_key_and_verify(grpc_exec_ctx* exec_ctx,
                                    verifier_cb_ctx* ctx) {
  const char* email_domain;
  grpc_closure* http_cb;
  char* path_prefix = NULL;
  const char* iss;
>>>>>>> d9da7387
  grpc_httpcli_request req;
  grpc_resource_quota* resource_quota = NULL;
  memset(&req, 0, sizeof(grpc_httpcli_request));
  req.handshaker = &grpc_httpcli_ssl;
  http_response_index rsp_idx;

  GPR_ASSERT(ctx != NULL && ctx->header != NULL && ctx->claims != NULL);
  iss = ctx->claims->iss;
  if (ctx->header->kid == NULL) {
    gpr_log(GPR_ERROR, "Missing kid in jose header.");
    goto error;
  }
  if (iss == NULL) {
    gpr_log(GPR_ERROR, "Missing iss in claims.");
    goto error;
  }

  /* This code relies on:
     https://openid.net/specs/openid-connect-discovery-1_0.html
     Nobody seems to implement the account/email/webfinger part 2. of the spec
     so we will rely instead on email/url mappings if we detect such an issuer.
     Part 4, on the other hand is implemented by both google and salesforce. */
  email_domain = grpc_jwt_issuer_email_domain(iss);
  if (email_domain != NULL) {
    email_key_mapping* mapping;
    GPR_ASSERT(ctx->verifier != NULL);
    mapping = verifier_get_mapping(ctx->verifier, email_domain);
    if (mapping == NULL) {
      gpr_log(GPR_ERROR, "Missing mapping for issuer email.");
      goto error;
    }
    req.host = gpr_strdup(mapping->key_url_prefix);
    path_prefix = strchr(req.host, '/');
    if (path_prefix == NULL) {
      gpr_asprintf(&req.http.path, "/%s", iss);
    } else {
      *(path_prefix++) = '\0';
      gpr_asprintf(&req.http.path, "/%s/%s", path_prefix, iss);
    }
    http_cb =
        GRPC_CLOSURE_CREATE(on_keys_retrieved, ctx, grpc_schedule_on_exec_ctx);
    rsp_idx = HTTP_RESPONSE_KEYS;
  } else {
    req.host = gpr_strdup(strstr(iss, "https://") == iss ? iss + 8 : iss);
    path_prefix = strchr(req.host, '/');
    if (path_prefix == NULL) {
      req.http.path = gpr_strdup(GRPC_OPENID_CONFIG_URL_SUFFIX);
    } else {
      *(path_prefix++) = 0;
      gpr_asprintf(&req.http.path, "/%s%s", path_prefix,
                   GRPC_OPENID_CONFIG_URL_SUFFIX);
    }
    http_cb = GRPC_CLOSURE_CREATE(on_openid_config_retrieved, ctx,
                                  grpc_schedule_on_exec_ctx);
    rsp_idx = HTTP_RESPONSE_OPENID;
  }

  /* TODO(ctiller): Carry the resource_quota in ctx and share it with the host
     channel. This would allow us to cancel an authentication query when under
     extreme memory pressure. */
  resource_quota = grpc_resource_quota_create("jwt_verifier");
  grpc_httpcli_get(&ctx->verifier->http_ctx, &ctx->pollent, resource_quota,
                   &req, grpc_exec_ctx_now() + grpc_jwt_verifier_max_delay,
                   http_cb, &ctx->responses[rsp_idx]);
  grpc_resource_quota_unref_internal(resource_quota);
  gpr_free(req.host);
  gpr_free(req.http.path);
  return;

error:
  ctx->user_cb(ctx->user_data, GRPC_JWT_VERIFIER_KEY_RETRIEVAL_ERROR, NULL);
  verifier_cb_ctx_destroy(ctx);
}

<<<<<<< HEAD
void grpc_jwt_verifier_verify(grpc_jwt_verifier *verifier,
                              grpc_pollset *pollset, const char *jwt,
                              const char *audience,
=======
void grpc_jwt_verifier_verify(grpc_exec_ctx* exec_ctx,
                              grpc_jwt_verifier* verifier,
                              grpc_pollset* pollset, const char* jwt,
                              const char* audience,
>>>>>>> d9da7387
                              grpc_jwt_verification_done_cb cb,
                              void* user_data) {
  const char* dot = NULL;
  grpc_json* json;
  jose_header* header = NULL;
  grpc_jwt_claims* claims = NULL;
  grpc_slice header_buffer;
  grpc_slice claims_buffer;
  grpc_slice signature;
  size_t signed_jwt_len;
  const char* cur = jwt;

  GPR_ASSERT(verifier != NULL && jwt != NULL && audience != NULL && cb != NULL);
  dot = strchr(cur, '.');
  if (dot == NULL) goto error;
  json = parse_json_part_from_jwt(cur, (size_t)(dot - cur), &header_buffer);
  if (json == NULL) goto error;
  header = jose_header_from_json(json, header_buffer);
  if (header == NULL) goto error;

  cur = dot + 1;
  dot = strchr(cur, '.');
  if (dot == NULL) goto error;
  json = parse_json_part_from_jwt(cur, (size_t)(dot - cur), &claims_buffer);
  if (json == NULL) goto error;
  claims = grpc_jwt_claims_from_json(json, claims_buffer);
  if (claims == NULL) goto error;

  signed_jwt_len = (size_t)(dot - jwt);
  cur = dot + 1;
  signature = grpc_base64_decode(cur, 1);
  if (GRPC_SLICE_IS_EMPTY(signature)) goto error;
  retrieve_key_and_verify(
      verifier_cb_ctx_create(verifier, pollset, header, claims, audience,
                             signature, jwt, signed_jwt_len, user_data, cb));
  return;

error:
  if (header != NULL) jose_header_destroy(header);
  if (claims != NULL) grpc_jwt_claims_destroy(claims);
  cb(user_data, GRPC_JWT_VERIFIER_BAD_FORMAT, NULL);
}

grpc_jwt_verifier* grpc_jwt_verifier_create(
    const grpc_jwt_verifier_email_domain_key_url_mapping* mappings,
    size_t num_mappings) {
  grpc_jwt_verifier* v =
      (grpc_jwt_verifier*)gpr_zalloc(sizeof(grpc_jwt_verifier));
  grpc_httpcli_context_init(&v->http_ctx);

  /* We know at least of one mapping. */
  v->allocated_mappings = 1 + num_mappings;
  v->mappings = (email_key_mapping*)gpr_malloc(v->allocated_mappings *
                                               sizeof(email_key_mapping));
  verifier_put_mapping(v, GRPC_GOOGLE_SERVICE_ACCOUNTS_EMAIL_DOMAIN,
                       GRPC_GOOGLE_SERVICE_ACCOUNTS_KEY_URL_PREFIX);
  /* User-Provided mappings. */
  if (mappings != NULL) {
    size_t i;
    for (i = 0; i < num_mappings; i++) {
      verifier_put_mapping(v, mappings[i].email_domain,
                           mappings[i].key_url_prefix);
    }
  }
  return v;
}

<<<<<<< HEAD
void grpc_jwt_verifier_destroy(grpc_jwt_verifier *v) {
=======
void grpc_jwt_verifier_destroy(grpc_exec_ctx* exec_ctx, grpc_jwt_verifier* v) {
>>>>>>> d9da7387
  size_t i;
  if (v == NULL) return;
  grpc_httpcli_context_destroy(&v->http_ctx);
  if (v->mappings != NULL) {
    for (i = 0; i < v->num_mappings; i++) {
      gpr_free(v->mappings[i].email_domain);
      gpr_free(v->mappings[i].key_url_prefix);
    }
    gpr_free(v->mappings);
  }
  gpr_free(v);
}<|MERGE_RESOLUTION|>--- conflicted
+++ resolved
@@ -74,16 +74,9 @@
   }
 }
 
-<<<<<<< HEAD
-static grpc_json *parse_json_part_from_jwt(const char *str, size_t len,
-                                           grpc_slice *buffer) {
-  grpc_json *json;
-=======
-static grpc_json* parse_json_part_from_jwt(grpc_exec_ctx* exec_ctx,
-                                           const char* str, size_t len,
+static grpc_json* parse_json_part_from_jwt(const char* str, size_t len,
                                            grpc_slice* buffer) {
   grpc_json* json;
->>>>>>> d9da7387
 
   *buffer = grpc_base64_decode_with_len(str, len, 1);
   if (GRPC_SLICE_IS_EMPTY(*buffer)) {
@@ -129,27 +122,15 @@
   grpc_slice buffer;
 } jose_header;
 
-<<<<<<< HEAD
-static void jose_header_destroy(jose_header *h) {
+static void jose_header_destroy(jose_header* h) {
   grpc_slice_unref_internal(h->buffer);
-=======
-static void jose_header_destroy(grpc_exec_ctx* exec_ctx, jose_header* h) {
-  grpc_slice_unref_internal(exec_ctx, h->buffer);
->>>>>>> d9da7387
   gpr_free(h);
 }
 
 /* Takes ownership of json and buffer. */
-<<<<<<< HEAD
-static jose_header *jose_header_from_json(grpc_json *json, grpc_slice buffer) {
-  grpc_json *cur;
-  jose_header *h = (jose_header *)gpr_zalloc(sizeof(jose_header));
-=======
-static jose_header* jose_header_from_json(grpc_exec_ctx* exec_ctx,
-                                          grpc_json* json, grpc_slice buffer) {
+static jose_header* jose_header_from_json(grpc_json* json, grpc_slice buffer) {
   grpc_json* cur;
   jose_header* h = (jose_header*)gpr_zalloc(sizeof(jose_header));
->>>>>>> d9da7387
   h->buffer = buffer;
   for (cur = json->child; cur != NULL; cur = cur->next) {
     if (strcmp(cur->key, "alg") == 0) {
@@ -201,11 +182,7 @@
   grpc_slice buffer;
 };
 
-<<<<<<< HEAD
-void grpc_jwt_claims_destroy(grpc_jwt_claims *claims) {
-=======
-void grpc_jwt_claims_destroy(grpc_exec_ctx* exec_ctx, grpc_jwt_claims* claims) {
->>>>>>> d9da7387
+void grpc_jwt_claims_destroy(grpc_jwt_claims* claims) {
   grpc_json_destroy(claims->json);
   grpc_slice_unref_internal(claims->buffer);
   gpr_free(claims);
@@ -252,18 +229,10 @@
 }
 
 /* Takes ownership of json and buffer even in case of failure. */
-<<<<<<< HEAD
-grpc_jwt_claims *grpc_jwt_claims_from_json(grpc_json *json, grpc_slice buffer) {
-  grpc_json *cur;
-  grpc_jwt_claims *claims =
-      (grpc_jwt_claims *)gpr_malloc(sizeof(grpc_jwt_claims));
-=======
-grpc_jwt_claims* grpc_jwt_claims_from_json(grpc_exec_ctx* exec_ctx,
-                                           grpc_json* json, grpc_slice buffer) {
+grpc_jwt_claims* grpc_jwt_claims_from_json(grpc_json* json, grpc_slice buffer) {
   grpc_json* cur;
   grpc_jwt_claims* claims =
       (grpc_jwt_claims*)gpr_malloc(sizeof(grpc_jwt_claims));
->>>>>>> d9da7387
   memset(claims, 0, sizeof(grpc_jwt_claims));
   claims->json = json;
   claims->buffer = buffer;
@@ -378,13 +347,8 @@
     grpc_jwt_claims* claims, const char* audience, grpc_slice signature,
     const char* signed_jwt, size_t signed_jwt_len, void* user_data,
     grpc_jwt_verification_done_cb cb) {
-<<<<<<< HEAD
   ExecCtx _local_exec_ctx;
-  verifier_cb_ctx *ctx = (verifier_cb_ctx *)gpr_zalloc(sizeof(verifier_cb_ctx));
-=======
-  grpc_exec_ctx exec_ctx = GRPC_EXEC_CTX_INIT;
   verifier_cb_ctx* ctx = (verifier_cb_ctx*)gpr_zalloc(sizeof(verifier_cb_ctx));
->>>>>>> d9da7387
   ctx->verifier = verifier;
   ctx->pollent = grpc_polling_entity_create_from_pollset(pollset);
   ctx->header = header;
@@ -398,11 +362,7 @@
   return ctx;
 }
 
-<<<<<<< HEAD
-void verifier_cb_ctx_destroy(verifier_cb_ctx *ctx) {
-=======
-void verifier_cb_ctx_destroy(grpc_exec_ctx* exec_ctx, verifier_cb_ctx* ctx) {
->>>>>>> d9da7387
+void verifier_cb_ctx_destroy(verifier_cb_ctx* ctx) {
   if (ctx->audience != NULL) gpr_free(ctx->audience);
   if (ctx->claims != NULL) grpc_jwt_claims_destroy(ctx->claims);
   grpc_slice_unref_internal(ctx->signature);
@@ -487,13 +447,8 @@
   return result;
 }
 
-<<<<<<< HEAD
-static BIGNUM *bignum_from_base64(const char *b64) {
-  BIGNUM *result = NULL;
-=======
-static BIGNUM* bignum_from_base64(grpc_exec_ctx* exec_ctx, const char* b64) {
+static BIGNUM* bignum_from_base64(const char* b64) {
   BIGNUM* result = NULL;
->>>>>>> d9da7387
   grpc_slice bin;
 
   if (b64 == NULL) return NULL;
@@ -537,22 +492,12 @@
 }
 #endif  // OPENSSL_VERSION_NUMBER < 0x10100000L
 
-<<<<<<< HEAD
-static EVP_PKEY *pkey_from_jwk(const grpc_json *json, const char *kty) {
-  const grpc_json *key_prop;
-  RSA *rsa = NULL;
-  EVP_PKEY *result = NULL;
-  BIGNUM *tmp_n = NULL;
-  BIGNUM *tmp_e = NULL;
-=======
-static EVP_PKEY* pkey_from_jwk(grpc_exec_ctx* exec_ctx, const grpc_json* json,
-                               const char* kty) {
+static EVP_PKEY* pkey_from_jwk(const grpc_json* json, const char* kty) {
   const grpc_json* key_prop;
   RSA* rsa = NULL;
   EVP_PKEY* result = NULL;
   BIGNUM* tmp_n = NULL;
   BIGNUM* tmp_e = NULL;
->>>>>>> d9da7387
 
   GPR_ASSERT(kty != NULL && json != NULL);
   if (strcmp(kty, "RSA") != 0) {
@@ -594,20 +539,11 @@
   return result;
 }
 
-<<<<<<< HEAD
-static EVP_PKEY *find_verification_key(const grpc_json *json,
-                                       const char *header_alg,
-                                       const char *header_kid) {
-  const grpc_json *jkey;
-  const grpc_json *jwk_keys;
-=======
-static EVP_PKEY* find_verification_key(grpc_exec_ctx* exec_ctx,
-                                       const grpc_json* json,
+static EVP_PKEY* find_verification_key(const grpc_json* json,
                                        const char* header_alg,
                                        const char* header_kid) {
   const grpc_json* jkey;
   const grpc_json* jwk_keys;
->>>>>>> d9da7387
   /* Try to parse the json as a JWK set:
      https://tools.ietf.org/html/rfc7517#section-5. */
   jwk_keys = find_property_by_name(json, "keys");
@@ -688,18 +624,10 @@
   return result;
 }
 
-<<<<<<< HEAD
-static void on_keys_retrieved(void *user_data, grpc_error *error) {
-  verifier_cb_ctx *ctx = (verifier_cb_ctx *)user_data;
-  grpc_json *json = json_from_http(&ctx->responses[HTTP_RESPONSE_KEYS]);
-  EVP_PKEY *verification_key = NULL;
-=======
-static void on_keys_retrieved(grpc_exec_ctx* exec_ctx, void* user_data,
-                              grpc_error* error) {
+static void on_keys_retrieved(void* user_data, grpc_error* error) {
   verifier_cb_ctx* ctx = (verifier_cb_ctx*)user_data;
   grpc_json* json = json_from_http(&ctx->responses[HTTP_RESPONSE_KEYS]);
   EVP_PKEY* verification_key = NULL;
->>>>>>> d9da7387
   grpc_jwt_verifier_status status = GRPC_JWT_VERIFIER_GENERIC_ERROR;
   grpc_jwt_claims* claims = NULL;
 
@@ -736,20 +664,11 @@
   verifier_cb_ctx_destroy(ctx);
 }
 
-<<<<<<< HEAD
-static void on_openid_config_retrieved(void *user_data, grpc_error *error) {
-  const grpc_json *cur;
-  verifier_cb_ctx *ctx = (verifier_cb_ctx *)user_data;
-  const grpc_http_response *response = &ctx->responses[HTTP_RESPONSE_OPENID];
-  grpc_json *json = json_from_http(response);
-=======
-static void on_openid_config_retrieved(grpc_exec_ctx* exec_ctx, void* user_data,
-                                       grpc_error* error) {
+static void on_openid_config_retrieved(void* user_data, grpc_error* error) {
   const grpc_json* cur;
   verifier_cb_ctx* ctx = (verifier_cb_ctx*)user_data;
   const grpc_http_response* response = &ctx->responses[HTTP_RESPONSE_OPENID];
   grpc_json* json = json_from_http(response);
->>>>>>> d9da7387
   grpc_httpcli_request req;
   const char* jwks_uri;
   grpc_resource_quota* resource_quota = NULL;
@@ -842,20 +761,11 @@
 }
 
 /* Takes ownership of ctx. */
-<<<<<<< HEAD
-static void retrieve_key_and_verify(verifier_cb_ctx *ctx) {
-  const char *email_domain;
-  grpc_closure *http_cb;
-  char *path_prefix = NULL;
-  const char *iss;
-=======
-static void retrieve_key_and_verify(grpc_exec_ctx* exec_ctx,
-                                    verifier_cb_ctx* ctx) {
+static void retrieve_key_and_verify(verifier_cb_ctx* ctx) {
   const char* email_domain;
   grpc_closure* http_cb;
   char* path_prefix = NULL;
   const char* iss;
->>>>>>> d9da7387
   grpc_httpcli_request req;
   grpc_resource_quota* resource_quota = NULL;
   memset(&req, 0, sizeof(grpc_httpcli_request));
@@ -930,16 +840,9 @@
   verifier_cb_ctx_destroy(ctx);
 }
 
-<<<<<<< HEAD
-void grpc_jwt_verifier_verify(grpc_jwt_verifier *verifier,
-                              grpc_pollset *pollset, const char *jwt,
-                              const char *audience,
-=======
-void grpc_jwt_verifier_verify(grpc_exec_ctx* exec_ctx,
-                              grpc_jwt_verifier* verifier,
+void grpc_jwt_verifier_verify(grpc_jwt_verifier* verifier,
                               grpc_pollset* pollset, const char* jwt,
                               const char* audience,
->>>>>>> d9da7387
                               grpc_jwt_verification_done_cb cb,
                               void* user_data) {
   const char* dot = NULL;
@@ -1007,11 +910,7 @@
   return v;
 }
 
-<<<<<<< HEAD
-void grpc_jwt_verifier_destroy(grpc_jwt_verifier *v) {
-=======
-void grpc_jwt_verifier_destroy(grpc_exec_ctx* exec_ctx, grpc_jwt_verifier* v) {
->>>>>>> d9da7387
+void grpc_jwt_verifier_destroy(grpc_jwt_verifier* v) {
   size_t i;
   if (v == NULL) return;
   grpc_httpcli_context_destroy(&v->http_ctx);
