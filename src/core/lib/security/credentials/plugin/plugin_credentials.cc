/*
 *
 * Copyright 2016 gRPC authors.
 *
 * Licensed under the Apache License, Version 2.0 (the "License");
 * you may not use this file except in compliance with the License.
 * You may obtain a copy of the License at
 *
 *     http://www.apache.org/licenses/LICENSE-2.0
 *
 * Unless required by applicable law or agreed to in writing, software
 * distributed under the License is distributed on an "AS IS" BASIS,
 * WITHOUT WARRANTIES OR CONDITIONS OF ANY KIND, either express or implied.
 * See the License for the specific language governing permissions and
 * limitations under the License.
 *
 */

#include "src/core/lib/security/credentials/plugin/plugin_credentials.h"

#include <string.h>

#include <grpc/grpc.h>
#include <grpc/support/alloc.h>
#include <grpc/support/log.h>
#include <grpc/support/string_util.h>
#include <grpc/support/sync.h>

#include "src/core/lib/slice/slice_internal.h"
#include "src/core/lib/slice/slice_string_helpers.h"
#include "src/core/lib/surface/api_trace.h"
#include "src/core/lib/surface/validate_metadata.h"

grpc_tracer_flag grpc_plugin_credentials_trace =
    GRPC_TRACER_INITIALIZER(false, "plugin_credentials");

<<<<<<< HEAD
static void plugin_destruct(grpc_call_credentials *creds) {
  grpc_plugin_credentials *c = (grpc_plugin_credentials *)creds;
=======
static void plugin_destruct(grpc_exec_ctx* exec_ctx,
                            grpc_call_credentials* creds) {
  grpc_plugin_credentials* c = (grpc_plugin_credentials*)creds;
>>>>>>> d9da7387
  gpr_mu_destroy(&c->mu);
  if (c->plugin.state != NULL && c->plugin.destroy != NULL) {
    c->plugin.destroy(c->plugin.state);
  }
}

static void pending_request_remove_locked(
    grpc_plugin_credentials* c,
    grpc_plugin_credentials_pending_request* pending_request) {
  if (pending_request->prev == NULL) {
    c->pending_requests = pending_request->next;
  } else {
    pending_request->prev->next = pending_request->next;
  }
  if (pending_request->next != NULL) {
    pending_request->next->prev = pending_request->prev;
  }
}

// Checks if the request has been cancelled.
// If not, removes it from the pending list, so that it cannot be
// cancelled out from under us.
// When this returns, r->cancelled indicates whether the request was
// cancelled before completion.
static void pending_request_complete(
<<<<<<< HEAD
    grpc_plugin_credentials_pending_request *r) {
=======
    grpc_exec_ctx* exec_ctx, grpc_plugin_credentials_pending_request* r) {
>>>>>>> d9da7387
  gpr_mu_lock(&r->creds->mu);
  if (!r->cancelled) pending_request_remove_locked(r->creds, r);
  gpr_mu_unlock(&r->creds->mu);
  // Ref to credentials not needed anymore.
  grpc_call_credentials_unref(&r->creds->base);
}

<<<<<<< HEAD
static grpc_error *process_plugin_result(
    grpc_plugin_credentials_pending_request *r, const grpc_metadata *md,
    size_t num_md, grpc_status_code status, const char *error_details) {
  grpc_error *error = GRPC_ERROR_NONE;
=======
static grpc_error* process_plugin_result(
    grpc_exec_ctx* exec_ctx, grpc_plugin_credentials_pending_request* r,
    const grpc_metadata* md, size_t num_md, grpc_status_code status,
    const char* error_details) {
  grpc_error* error = GRPC_ERROR_NONE;
>>>>>>> d9da7387
  if (status != GRPC_STATUS_OK) {
    char* msg;
    gpr_asprintf(&msg, "Getting metadata from plugin failed with error: %s",
                 error_details);
    error = GRPC_ERROR_CREATE_FROM_COPIED_STRING(msg);
    gpr_free(msg);
  } else {
    bool seen_illegal_header = false;
    for (size_t i = 0; i < num_md; ++i) {
      if (!GRPC_LOG_IF_ERROR("validate_metadata_from_plugin",
                             grpc_validate_header_key_is_legal(md[i].key))) {
        seen_illegal_header = true;
        break;
      } else if (!grpc_is_binary_header(md[i].key) &&
                 !GRPC_LOG_IF_ERROR(
                     "validate_metadata_from_plugin",
                     grpc_validate_header_nonbin_value_is_legal(md[i].value))) {
        gpr_log(GPR_ERROR, "Plugin added invalid metadata value.");
        seen_illegal_header = true;
        break;
      }
    }
    if (seen_illegal_header) {
      error = GRPC_ERROR_CREATE_FROM_STATIC_STRING("Illegal metadata");
    } else {
      for (size_t i = 0; i < num_md; ++i) {
        grpc_mdelem mdelem =
            grpc_mdelem_from_slices(grpc_slice_ref_internal(md[i].key),
                                    grpc_slice_ref_internal(md[i].value));
        grpc_credentials_mdelem_array_add(r->md_array, mdelem);
        GRPC_MDELEM_UNREF(mdelem);
      }
    }
  }
  return error;
}

static void plugin_md_request_metadata_ready(void* request,
                                             const grpc_metadata* md,
                                             size_t num_md,
                                             grpc_status_code status,
                                             const char* error_details) {
  /* called from application code */
  ExecCtx _local_exec_ctx(
      GRPC_EXEC_CTX_FLAG_IS_FINISHED | GRPC_EXEC_CTX_FLAG_THREAD_RESOURCE_LOOP,
      NULL, NULL);
  grpc_plugin_credentials_pending_request* r =
      (grpc_plugin_credentials_pending_request*)request;
  if (GRPC_TRACER_ON(grpc_plugin_credentials_trace)) {
    gpr_log(GPR_INFO,
            "plugin_credentials[%p]: request %p: plugin returned "
            "asynchronously",
            r->creds, r);
  }
  // Remove request from pending list if not previously cancelled.
  pending_request_complete(r);
  // If it has not been cancelled, process it.
  if (!r->cancelled) {
<<<<<<< HEAD
    grpc_error *error =
        process_plugin_result(r, md, num_md, status, error_details);
    GRPC_CLOSURE_SCHED(r->on_request_metadata, error);
=======
    grpc_error* error =
        process_plugin_result(&exec_ctx, r, md, num_md, status, error_details);
    GRPC_CLOSURE_SCHED(&exec_ctx, r->on_request_metadata, error);
>>>>>>> d9da7387
  } else if (GRPC_TRACER_ON(grpc_plugin_credentials_trace)) {
    gpr_log(GPR_INFO,
            "plugin_credentials[%p]: request %p: plugin was previously "
            "cancelled",
            r->creds, r);
  }
  gpr_free(r);
  grpc_exec_ctx_finish();
}

<<<<<<< HEAD
static bool plugin_get_request_metadata(grpc_call_credentials *creds,
                                        grpc_polling_entity *pollent,
=======
static bool plugin_get_request_metadata(grpc_exec_ctx* exec_ctx,
                                        grpc_call_credentials* creds,
                                        grpc_polling_entity* pollent,
>>>>>>> d9da7387
                                        grpc_auth_metadata_context context,
                                        grpc_credentials_mdelem_array* md_array,
                                        grpc_closure* on_request_metadata,
                                        grpc_error** error) {
  grpc_plugin_credentials* c = (grpc_plugin_credentials*)creds;
  bool retval = true;  // Synchronous return.
  if (c->plugin.get_metadata != NULL) {
    // Create pending_request object.
    grpc_plugin_credentials_pending_request* pending_request =
        (grpc_plugin_credentials_pending_request*)gpr_zalloc(
            sizeof(*pending_request));
    pending_request->creds = c;
    pending_request->md_array = md_array;
    pending_request->on_request_metadata = on_request_metadata;
    // Add it to the pending list.
    gpr_mu_lock(&c->mu);
    if (c->pending_requests != NULL) {
      c->pending_requests->prev = pending_request;
    }
    pending_request->next = c->pending_requests;
    c->pending_requests = pending_request;
    gpr_mu_unlock(&c->mu);
    // Invoke the plugin.  The callback holds a ref to us.
    if (GRPC_TRACER_ON(grpc_plugin_credentials_trace)) {
      gpr_log(GPR_INFO, "plugin_credentials[%p]: request %p: invoking plugin",
              c, pending_request);
    }
    grpc_call_credentials_ref(creds);
    grpc_metadata creds_md[GRPC_METADATA_CREDENTIALS_PLUGIN_SYNC_MAX];
    size_t num_creds_md = 0;
    grpc_status_code status = GRPC_STATUS_OK;
    const char* error_details = NULL;
    if (!c->plugin.get_metadata(c->plugin.state, context,
                                plugin_md_request_metadata_ready,
                                pending_request, creds_md, &num_creds_md,
                                &status, &error_details)) {
      if (GRPC_TRACER_ON(grpc_plugin_credentials_trace)) {
        gpr_log(GPR_INFO,
                "plugin_credentials[%p]: request %p: plugin will return "
                "asynchronously",
                c, pending_request);
      }
      return false;  // Asynchronous return.
    }
    // Returned synchronously.
    // Remove request from pending list if not previously cancelled.
    pending_request_complete(pending_request);
    // If the request was cancelled, the error will have been returned
    // asynchronously by plugin_cancel_get_request_metadata(), so return
    // false.  Otherwise, process the result.
    if (pending_request->cancelled) {
      if (GRPC_TRACER_ON(grpc_plugin_credentials_trace)) {
        gpr_log(GPR_INFO,
                "plugin_credentials[%p]: request %p was cancelled, error "
                "will be returned asynchronously",
                c, pending_request);
      }
      retval = false;
    } else {
      if (GRPC_TRACER_ON(grpc_plugin_credentials_trace)) {
        gpr_log(GPR_INFO,
                "plugin_credentials[%p]: request %p: plugin returned "
                "synchronously",
                c, pending_request);
      }
      *error = process_plugin_result(pending_request, creds_md, num_creds_md,
                                     status, error_details);
    }
    // Clean up.
    for (size_t i = 0; i < num_creds_md; ++i) {
      grpc_slice_unref_internal(creds_md[i].key);
      grpc_slice_unref_internal(creds_md[i].value);
    }
    gpr_free((void*)error_details);
    gpr_free(pending_request);
  }
  return retval;
}

static void plugin_cancel_get_request_metadata(
<<<<<<< HEAD
    grpc_call_credentials *creds, grpc_credentials_mdelem_array *md_array,
    grpc_error *error) {
  grpc_plugin_credentials *c = (grpc_plugin_credentials *)creds;
=======
    grpc_exec_ctx* exec_ctx, grpc_call_credentials* creds,
    grpc_credentials_mdelem_array* md_array, grpc_error* error) {
  grpc_plugin_credentials* c = (grpc_plugin_credentials*)creds;
>>>>>>> d9da7387
  gpr_mu_lock(&c->mu);
  for (grpc_plugin_credentials_pending_request* pending_request =
           c->pending_requests;
       pending_request != NULL; pending_request = pending_request->next) {
    if (pending_request->md_array == md_array) {
      if (GRPC_TRACER_ON(grpc_plugin_credentials_trace)) {
        gpr_log(GPR_INFO, "plugin_credentials[%p]: cancelling request %p", c,
                pending_request);
      }
      pending_request->cancelled = true;
      GRPC_CLOSURE_SCHED(pending_request->on_request_metadata,
                         GRPC_ERROR_REF(error));
      pending_request_remove_locked(c, pending_request);
      break;
    }
  }
  gpr_mu_unlock(&c->mu);
  GRPC_ERROR_UNREF(error);
}

static grpc_call_credentials_vtable plugin_vtable = {
    plugin_destruct, plugin_get_request_metadata,
    plugin_cancel_get_request_metadata};

grpc_call_credentials* grpc_metadata_credentials_create_from_plugin(
    grpc_metadata_credentials_plugin plugin, void* reserved) {
  grpc_plugin_credentials* c = (grpc_plugin_credentials*)gpr_zalloc(sizeof(*c));
  GRPC_API_TRACE("grpc_metadata_credentials_create_from_plugin(reserved=%p)", 1,
                 (reserved));
  GPR_ASSERT(reserved == NULL);
  c->base.type = plugin.type;
  c->base.vtable = &plugin_vtable;
  gpr_ref_init(&c->base.refcount, 1);
  c->plugin = plugin;
  gpr_mu_init(&c->mu);
  return &c->base;
}<|MERGE_RESOLUTION|>--- conflicted
+++ resolved
@@ -34,14 +34,8 @@
 grpc_tracer_flag grpc_plugin_credentials_trace =
     GRPC_TRACER_INITIALIZER(false, "plugin_credentials");
 
-<<<<<<< HEAD
-static void plugin_destruct(grpc_call_credentials *creds) {
-  grpc_plugin_credentials *c = (grpc_plugin_credentials *)creds;
-=======
-static void plugin_destruct(grpc_exec_ctx* exec_ctx,
-                            grpc_call_credentials* creds) {
+static void plugin_destruct(grpc_call_credentials* creds) {
   grpc_plugin_credentials* c = (grpc_plugin_credentials*)creds;
->>>>>>> d9da7387
   gpr_mu_destroy(&c->mu);
   if (c->plugin.state != NULL && c->plugin.destroy != NULL) {
     c->plugin.destroy(c->plugin.state);
@@ -67,11 +61,7 @@
 // When this returns, r->cancelled indicates whether the request was
 // cancelled before completion.
 static void pending_request_complete(
-<<<<<<< HEAD
-    grpc_plugin_credentials_pending_request *r) {
-=======
-    grpc_exec_ctx* exec_ctx, grpc_plugin_credentials_pending_request* r) {
->>>>>>> d9da7387
+    grpc_plugin_credentials_pending_request* r) {
   gpr_mu_lock(&r->creds->mu);
   if (!r->cancelled) pending_request_remove_locked(r->creds, r);
   gpr_mu_unlock(&r->creds->mu);
@@ -79,18 +69,10 @@
   grpc_call_credentials_unref(&r->creds->base);
 }
 
-<<<<<<< HEAD
-static grpc_error *process_plugin_result(
-    grpc_plugin_credentials_pending_request *r, const grpc_metadata *md,
-    size_t num_md, grpc_status_code status, const char *error_details) {
-  grpc_error *error = GRPC_ERROR_NONE;
-=======
 static grpc_error* process_plugin_result(
-    grpc_exec_ctx* exec_ctx, grpc_plugin_credentials_pending_request* r,
-    const grpc_metadata* md, size_t num_md, grpc_status_code status,
-    const char* error_details) {
+    grpc_plugin_credentials_pending_request* r, const grpc_metadata* md,
+    size_t num_md, grpc_status_code status, const char* error_details) {
   grpc_error* error = GRPC_ERROR_NONE;
->>>>>>> d9da7387
   if (status != GRPC_STATUS_OK) {
     char* msg;
     gpr_asprintf(&msg, "Getting metadata from plugin failed with error: %s",
@@ -149,15 +131,9 @@
   pending_request_complete(r);
   // If it has not been cancelled, process it.
   if (!r->cancelled) {
-<<<<<<< HEAD
-    grpc_error *error =
+    grpc_error* error =
         process_plugin_result(r, md, num_md, status, error_details);
     GRPC_CLOSURE_SCHED(r->on_request_metadata, error);
-=======
-    grpc_error* error =
-        process_plugin_result(&exec_ctx, r, md, num_md, status, error_details);
-    GRPC_CLOSURE_SCHED(&exec_ctx, r->on_request_metadata, error);
->>>>>>> d9da7387
   } else if (GRPC_TRACER_ON(grpc_plugin_credentials_trace)) {
     gpr_log(GPR_INFO,
             "plugin_credentials[%p]: request %p: plugin was previously "
@@ -168,14 +144,8 @@
   grpc_exec_ctx_finish();
 }
 
-<<<<<<< HEAD
-static bool plugin_get_request_metadata(grpc_call_credentials *creds,
-                                        grpc_polling_entity *pollent,
-=======
-static bool plugin_get_request_metadata(grpc_exec_ctx* exec_ctx,
-                                        grpc_call_credentials* creds,
+static bool plugin_get_request_metadata(grpc_call_credentials* creds,
                                         grpc_polling_entity* pollent,
->>>>>>> d9da7387
                                         grpc_auth_metadata_context context,
                                         grpc_credentials_mdelem_array* md_array,
                                         grpc_closure* on_request_metadata,
@@ -256,15 +226,9 @@
 }
 
 static void plugin_cancel_get_request_metadata(
-<<<<<<< HEAD
-    grpc_call_credentials *creds, grpc_credentials_mdelem_array *md_array,
-    grpc_error *error) {
-  grpc_plugin_credentials *c = (grpc_plugin_credentials *)creds;
-=======
-    grpc_exec_ctx* exec_ctx, grpc_call_credentials* creds,
-    grpc_credentials_mdelem_array* md_array, grpc_error* error) {
+    grpc_call_credentials* creds, grpc_credentials_mdelem_array* md_array,
+    grpc_error* error) {
   grpc_plugin_credentials* c = (grpc_plugin_credentials*)creds;
->>>>>>> d9da7387
   gpr_mu_lock(&c->mu);
   for (grpc_plugin_credentials_pending_request* pending_request =
            c->pending_requests;
