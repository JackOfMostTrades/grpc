--- conflicted
+++ resolved
@@ -231,18 +231,12 @@
 }
 
 static const grpc_pollset_vtable multipoll_with_poll_pollset = {
-<<<<<<< HEAD
-    multipoll_with_poll_pollset_add_fd, multipoll_with_poll_pollset_del_fd,
-    multipoll_with_poll_pollset_maybe_work, multipoll_with_poll_pollset_kick,
-    multipoll_with_poll_pollset_finish_shutdown, multipoll_with_poll_pollset_destroy};
-=======
     multipoll_with_poll_pollset_add_fd,
     multipoll_with_poll_pollset_del_fd,
     multipoll_with_poll_pollset_maybe_work,
     multipoll_with_poll_pollset_kick,
     multipoll_with_poll_pollset_finish_shutdown,
     multipoll_with_poll_pollset_destroy};
->>>>>>> 2c42ef3e
 
 void grpc_poll_become_multipoller(grpc_pollset *pollset, grpc_fd **fds,
                                   size_t nfds) {
