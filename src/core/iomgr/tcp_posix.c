/*
 *
 * Copyright 2015, Google Inc.
 * All rights reserved.
 *
 * Redistribution and use in source and binary forms, with or without
 * modification, are permitted provided that the following conditions are
 * met:
 *
 *     * Redistributions of source code must retain the above copyright
 * notice, this list of conditions and the following disclaimer.
 *     * Redistributions in binary form must reproduce the above
 * copyright notice, this list of conditions and the following disclaimer
 * in the documentation and/or other materials provided with the
 * distribution.
 *     * Neither the name of Google Inc. nor the names of its
 * contributors may be used to endorse or promote products derived from
 * this software without specific prior written permission.
 *
 * THIS SOFTWARE IS PROVIDED BY THE COPYRIGHT HOLDERS AND CONTRIBUTORS
 * "AS IS" AND ANY EXPRESS OR IMPLIED WARRANTIES, INCLUDING, BUT NOT
 * LIMITED TO, THE IMPLIED WARRANTIES OF MERCHANTABILITY AND FITNESS FOR
 * A PARTICULAR PURPOSE ARE DISCLAIMED. IN NO EVENT SHALL THE COPYRIGHT
 * OWNER OR CONTRIBUTORS BE LIABLE FOR ANY DIRECT, INDIRECT, INCIDENTAL,
 * SPECIAL, EXEMPLARY, OR CONSEQUENTIAL DAMAGES (INCLUDING, BUT NOT
 * LIMITED TO, PROCUREMENT OF SUBSTITUTE GOODS OR SERVICES; LOSS OF USE,
 * DATA, OR PROFITS; OR BUSINESS INTERRUPTION) HOWEVER CAUSED AND ON ANY
 * THEORY OF LIABILITY, WHETHER IN CONTRACT, STRICT LIABILITY, OR TORT
 * (INCLUDING NEGLIGENCE OR OTHERWISE) ARISING IN ANY WAY OUT OF THE USE
 * OF THIS SOFTWARE, EVEN IF ADVISED OF THE POSSIBILITY OF SUCH DAMAGE.
 *
 */

#include <grpc/support/port_platform.h>

#ifdef GPR_POSIX_SOCKET

#include "src/core/iomgr/tcp_posix.h"

#include <errno.h>
#include <stdlib.h>
#include <string.h>
#include <sys/types.h>
#include <sys/socket.h>
#include <unistd.h>

#include "src/core/support/string.h"
#include "src/core/debug/trace.h"
#include "src/core/profiling/timers.h"
#include <grpc/support/alloc.h>
#include <grpc/support/log.h>
#include <grpc/support/slice.h>
#include <grpc/support/sync.h>
#include <grpc/support/time.h>

/* Holds a slice array and associated state. */
typedef struct grpc_tcp_slice_state {
  gpr_slice *slices;       /* Array of slices */
  size_t nslices;          /* Size of slices array. */
  ssize_t first_slice;     /* First valid slice in array */
  ssize_t last_slice;      /* Last valid slice in array */
  gpr_slice working_slice; /* pointer to original final slice */
  int working_slice_valid; /* True if there is a working slice */
  int memory_owned;        /* True if slices array is owned */
} grpc_tcp_slice_state;

int grpc_tcp_trace = 0;

static void slice_state_init(grpc_tcp_slice_state *state, gpr_slice *slices,
                             size_t nslices, size_t valid_slices) {
  state->slices = slices;
  state->nslices = nslices;
  if (valid_slices == 0) {
    state->first_slice = -1;
  } else {
    state->first_slice = 0;
  }
  state->last_slice = valid_slices - 1;
  state->working_slice_valid = 0;
  state->memory_owned = 0;
}

/* Returns true if there is still available data */
static int slice_state_has_available(grpc_tcp_slice_state *state) {
  return state->first_slice != -1 && state->last_slice >= state->first_slice;
}

static ssize_t slice_state_slices_allocated(grpc_tcp_slice_state *state) {
  if (state->first_slice == -1) {
    return 0;
  } else {
    return state->last_slice - state->first_slice + 1;
  }
}

static void slice_state_realloc(grpc_tcp_slice_state *state, size_t new_size) {
  /* TODO(klempner): use realloc instead when first_slice is 0 */
  /* TODO(klempner): Avoid a realloc in cases where it is unnecessary */
  gpr_slice *slices = state->slices;
  size_t original_size = slice_state_slices_allocated(state);
  size_t i;
  gpr_slice *new_slices = gpr_malloc(sizeof(gpr_slice) * new_size);

  for (i = 0; i < original_size; ++i) {
    new_slices[i] = slices[i + state->first_slice];
  }

  state->slices = new_slices;
  state->last_slice = original_size - 1;
  if (original_size > 0) {
    state->first_slice = 0;
  } else {
    state->first_slice = -1;
  }
  state->nslices = new_size;

  if (state->memory_owned) {
    gpr_free(slices);
  }
  state->memory_owned = 1;
}

static void slice_state_remove_prefix(grpc_tcp_slice_state *state,
                                      size_t prefix_bytes) {
  gpr_slice *current_slice = &state->slices[state->first_slice];
  size_t current_slice_size;

  while (slice_state_has_available(state)) {
    current_slice_size = GPR_SLICE_LENGTH(*current_slice);
    if (current_slice_size > prefix_bytes) {
      /* TODO(klempner): Get rid of the extra refcount created here by adding a
         native "trim the first N bytes" operation to splice */
      /* TODO(klempner): This really shouldn't be modifying the current slice
         unless we own the slices array. */
      *current_slice = gpr_slice_split_tail(current_slice, prefix_bytes);
      gpr_slice_unref(*current_slice);
      return;
    } else {
      gpr_slice_unref(*current_slice);
      ++state->first_slice;
      ++current_slice;
      prefix_bytes -= current_slice_size;
    }
  }
}

static void slice_state_destroy(grpc_tcp_slice_state *state) {
  while (slice_state_has_available(state)) {
    gpr_slice_unref(state->slices[state->first_slice]);
    ++state->first_slice;
  }

  if (state->memory_owned) {
    gpr_free(state->slices);
    state->memory_owned = 0;
  }
}

void slice_state_transfer_ownership(grpc_tcp_slice_state *state,
                                    gpr_slice **slices, size_t *nslices) {
  *slices = state->slices + state->first_slice;
  *nslices = state->last_slice - state->first_slice + 1;

  state->first_slice = -1;
  state->last_slice = -1;
}

/* Fills iov with the first min(iov_size, available) slices, returns number
   filled */
static size_t slice_state_to_iovec(grpc_tcp_slice_state *state,
                                   struct iovec *iov, size_t iov_size) {
  size_t nslices = state->last_slice - state->first_slice + 1;
  gpr_slice *slices = state->slices + state->first_slice;
  size_t i;
  if (nslices < iov_size) {
    iov_size = nslices;
  }

  for (i = 0; i < iov_size; ++i) {
    iov[i].iov_base = GPR_SLICE_START_PTR(slices[i]);
    iov[i].iov_len = GPR_SLICE_LENGTH(slices[i]);
  }
  return iov_size;
}

/* Makes n blocks available at the end of state, writes them into iov, and
   returns the number of bytes allocated */
static size_t slice_state_append_blocks_into_iovec(grpc_tcp_slice_state *state,
                                                   struct iovec *iov, size_t n,
                                                   size_t slice_size) {
  size_t target_size;
  size_t i;
  size_t allocated_bytes;
  ssize_t allocated_slices = slice_state_slices_allocated(state);

  if (n - state->working_slice_valid >= state->nslices - state->last_slice) {
    /* Need to grow the slice array */
    target_size = state->nslices;
    do {
      target_size = target_size * 2;
    } while (target_size < allocated_slices + n - state->working_slice_valid);
    /* TODO(klempner): If this ever needs to support both prefix removal and
       append, we should be smarter about the growth logic here */
    slice_state_realloc(state, target_size);
  }

  i = 0;
  allocated_bytes = 0;

  if (state->working_slice_valid) {
    iov[0].iov_base = GPR_SLICE_END_PTR(state->slices[state->last_slice]);
    iov[0].iov_len = GPR_SLICE_LENGTH(state->working_slice) -
                     GPR_SLICE_LENGTH(state->slices[state->last_slice]);
    allocated_bytes += iov[0].iov_len;
    ++i;
    state->slices[state->last_slice] = state->working_slice;
    state->working_slice_valid = 0;
  }

  for (; i < n; ++i) {
    ++state->last_slice;
    state->slices[state->last_slice] = gpr_slice_malloc(slice_size);
    iov[i].iov_base = GPR_SLICE_START_PTR(state->slices[state->last_slice]);
    iov[i].iov_len = slice_size;
    allocated_bytes += slice_size;
  }
  if (state->first_slice == -1) {
    state->first_slice = 0;
  }
  return allocated_bytes;
}

/* Remove the last n bytes from state */
/* TODO(klempner): Consider having this defer actual deletion until later */
static void slice_state_remove_last(grpc_tcp_slice_state *state, size_t bytes) {
  while (bytes > 0 && slice_state_has_available(state)) {
    if (GPR_SLICE_LENGTH(state->slices[state->last_slice]) > bytes) {
      state->working_slice = state->slices[state->last_slice];
      state->working_slice_valid = 1;
      /* TODO(klempner): Combine these into a single operation that doesn't need
         to refcount */
      gpr_slice_unref(gpr_slice_split_tail(
          &state->slices[state->last_slice],
          GPR_SLICE_LENGTH(state->slices[state->last_slice]) - bytes));
      bytes = 0;
    } else {
      bytes -= GPR_SLICE_LENGTH(state->slices[state->last_slice]);
      gpr_slice_unref(state->slices[state->last_slice]);
      --state->last_slice;
      if (state->last_slice == -1) {
        state->first_slice = -1;
      }
    }
  }
}

typedef struct {
  grpc_endpoint base;
  grpc_fd *em_fd;
  int fd;
  int iov_size;            /* Number of slices to allocate per read attempt */
  int finished_edge;
  size_t slice_size;
  gpr_refcount refcount;

  grpc_endpoint_read_cb read_cb;
  void *read_user_data;
  grpc_endpoint_write_cb write_cb;
  void *write_user_data;

  grpc_tcp_slice_state write_state;

  grpc_iomgr_closure read_closure;
  grpc_iomgr_closure write_closure;
} grpc_tcp;

static void grpc_tcp_handle_read(void *arg /* grpc_tcp */, int success);
static void grpc_tcp_handle_write(void *arg /* grpc_tcp */, int success);

static void grpc_tcp_shutdown(grpc_endpoint *ep) {
  grpc_tcp *tcp = (grpc_tcp *)ep;
  grpc_fd_shutdown(tcp->em_fd);
}

static void grpc_tcp_unref(grpc_tcp *tcp) {
  int refcount_zero = gpr_unref(&tcp->refcount);
  if (refcount_zero) {
    grpc_fd_orphan(tcp->em_fd, NULL, NULL);
    gpr_free(tcp);
  }
}

static void grpc_tcp_destroy(grpc_endpoint *ep) {
  grpc_tcp *tcp = (grpc_tcp *)ep;
  grpc_tcp_unref(tcp);
}

static void call_read_cb(grpc_tcp *tcp, gpr_slice *slices, size_t nslices,
                         grpc_endpoint_cb_status status) {
  grpc_endpoint_read_cb cb = tcp->read_cb;

  if (grpc_tcp_trace) {
    size_t i;
    gpr_log(GPR_DEBUG, "read: status=%d", status);
    for (i = 0; i < nslices; i++) {
      char *dump =
          gpr_hexdump((char *)GPR_SLICE_START_PTR(slices[i]),
                      GPR_SLICE_LENGTH(slices[i]), GPR_HEXDUMP_PLAINTEXT);
      gpr_log(GPR_DEBUG, "READ: %s", dump);
      gpr_free(dump);
    }
  }

  tcp->read_cb = NULL;
  cb(tcp->read_user_data, slices, nslices, status);
}

#define INLINE_SLICE_BUFFER_SIZE 8
#define MAX_READ_IOVEC 4
static void grpc_tcp_continue_read(grpc_tcp *tcp) {
  gpr_slice static_read_slices[INLINE_SLICE_BUFFER_SIZE];
  struct msghdr msg;
  struct iovec iov[MAX_READ_IOVEC];
  ssize_t read_bytes;
  ssize_t allocated_bytes;
  struct grpc_tcp_slice_state read_state;
  gpr_slice *final_slices;
  size_t final_nslices;

<<<<<<< HEAD
  GPR_ASSERT(!tcp->finished_edge);
  GRPC_TIMER_MARK(HANDLE_READ_BEGIN, 0);
=======
  GRPC_TIMER_BEGIN(GRPC_PTAG_HANDLE_READ, 0);
>>>>>>> b753ab4c
  slice_state_init(&read_state, static_read_slices, INLINE_SLICE_BUFFER_SIZE,
                   0);

  allocated_bytes = slice_state_append_blocks_into_iovec(
      &read_state, iov, tcp->iov_size, tcp->slice_size);

  msg.msg_name = NULL;
  msg.msg_namelen = 0;
  msg.msg_iov = iov;
  msg.msg_iovlen = tcp->iov_size;
  msg.msg_control = NULL;
  msg.msg_controllen = 0;
  msg.msg_flags = 0;

  GRPC_TIMER_MARK(RECVMSG_BEGIN, 0);
  do {
    read_bytes = recvmsg(tcp->fd, &msg, 0);
  } while (read_bytes < 0 && errno == EINTR);
  GRPC_TIMER_MARK(RECVMSG_END, 0);

  if (read_bytes < allocated_bytes) {
    /* TODO(klempner): Consider a second read first, in hopes of getting a
     * quick EAGAIN and saving a bunch of allocations. */
    slice_state_remove_last(&read_state, read_bytes < 0
                                             ? allocated_bytes
                                             : allocated_bytes - read_bytes);
  }

<<<<<<< HEAD
  if (read_bytes < 0) {
    /* NB: After calling the user_cb a parallel call of the read handler may
     * be running. */
    if (errno == EAGAIN) {
      if (tcp->iov_size > 1) {
        tcp->iov_size /= 2;
=======
  /* TODO(klempner): Limit the amount we read at once. */
  for (;;) {
    allocated_bytes = slice_state_append_blocks_into_iovec(
        &read_state, iov, iov_size, tcp->slice_size);

    msg.msg_name = NULL;
    msg.msg_namelen = 0;
    msg.msg_iov = iov;
    msg.msg_iovlen = iov_size;
    msg.msg_control = NULL;
    msg.msg_controllen = 0;
    msg.msg_flags = 0;

    GRPC_TIMER_BEGIN(GRPC_PTAG_RECVMSG, 0);
    do {
      read_bytes = recvmsg(tcp->fd, &msg, 0);
    } while (read_bytes < 0 && errno == EINTR);
    GRPC_TIMER_END(GRPC_PTAG_RECVMSG, 0);

    if (read_bytes < allocated_bytes) {
      /* TODO(klempner): Consider a second read first, in hopes of getting a
       * quick EAGAIN and saving a bunch of allocations. */
      slice_state_remove_last(&read_state, read_bytes < 0
                                               ? allocated_bytes
                                               : allocated_bytes - read_bytes);
    }

    if (read_bytes < 0) {
      /* NB: After calling the user_cb a parallel call of the read handler may
       * be running. */
      if (errno == EAGAIN) {
        if (slice_state_has_available(&read_state)) {
          /* TODO(klempner): We should probably do the call into the application
             without all this junk on the stack */
          /* FIXME(klempner): Refcount properly */
          slice_state_transfer_ownership(&read_state, &final_slices,
                                         &final_nslices);
          call_read_cb(tcp, final_slices, final_nslices, GRPC_ENDPOINT_CB_OK);
          slice_state_destroy(&read_state);
          grpc_tcp_unref(tcp);
        } else {
          /* Spurious read event, consume it here */
          slice_state_destroy(&read_state);
          grpc_fd_notify_on_read(tcp->em_fd, &tcp->read_closure);
        }
      } else {
        /* TODO(klempner): Log interesting errors */
        call_read_cb(tcp, NULL, 0, GRPC_ENDPOINT_CB_ERROR);
        slice_state_destroy(&read_state);
        grpc_tcp_unref(tcp);
>>>>>>> b753ab4c
      }
      if (slice_state_has_available(&read_state)) {
        /* TODO(klempner): We should probably do the call into the application
           without all this junk on the stack */
        /* FIXME(klempner): Refcount properly */
        slice_state_transfer_ownership(&read_state, &final_slices,
                                       &final_nslices);
        tcp->finished_edge = 1;
        call_read_cb(tcp, final_slices, final_nslices, GRPC_ENDPOINT_CB_OK);
        slice_state_destroy(&read_state);
        grpc_tcp_unref(tcp);
      } else {
        /* We've consumed the edge, request a new one */
        slice_state_destroy(&read_state);
        grpc_fd_notify_on_read(tcp->em_fd, &tcp->read_closure);
      }
    } else {
      /* TODO(klempner): Log interesting errors */
      call_read_cb(tcp, NULL, 0, GRPC_ENDPOINT_CB_ERROR);
      slice_state_destroy(&read_state);
      grpc_tcp_unref(tcp);
    }
  } else if (read_bytes == 0) {
    /* 0 read size ==> end of stream */
    if (slice_state_has_available(&read_state)) {
      /* there were bytes already read: pass them up to the application */
      slice_state_transfer_ownership(&read_state, &final_slices,
                                     &final_nslices);
      call_read_cb(tcp, final_slices, final_nslices, GRPC_ENDPOINT_CB_EOF);
    } else {
      call_read_cb(tcp, NULL, 0, GRPC_ENDPOINT_CB_EOF);
    }
    slice_state_destroy(&read_state);
    grpc_tcp_unref(tcp);
  } else {
    if (tcp->iov_size < MAX_READ_IOVEC) {
      ++tcp->iov_size;
    }
    GPR_ASSERT(slice_state_has_available(&read_state));
    slice_state_transfer_ownership(&read_state, &final_slices,
                                   &final_nslices);
    call_read_cb(tcp, final_slices, final_nslices, GRPC_ENDPOINT_CB_OK);
    slice_state_destroy(&read_state);
    grpc_tcp_unref(tcp);
  }
<<<<<<< HEAD

  GRPC_TIMER_MARK(HANDLE_READ_END, 0);
=======
  GRPC_TIMER_END(GRPC_PTAG_HANDLE_READ, 0);
>>>>>>> b753ab4c
}

static void grpc_tcp_handle_read(void *arg /* grpc_tcp */, int success) {
  grpc_tcp *tcp = (grpc_tcp *)arg;
  GPR_ASSERT(!tcp->finished_edge);

  if (!success) {
    call_read_cb(tcp, NULL, 0, GRPC_ENDPOINT_CB_SHUTDOWN);
    grpc_tcp_unref(tcp);
  } else {
    grpc_tcp_continue_read(tcp);
  }
}

static void grpc_tcp_notify_on_read(grpc_endpoint *ep, grpc_endpoint_read_cb cb,
                                    void *user_data) {
  grpc_tcp *tcp = (grpc_tcp *)ep;
  GPR_ASSERT(tcp->read_cb == NULL);
  tcp->read_cb = cb;
  tcp->read_user_data = user_data;
  gpr_ref(&tcp->refcount);
  if (tcp->finished_edge) {
    tcp->finished_edge = 0;
    grpc_fd_notify_on_read(tcp->em_fd, &tcp->read_closure);
  } else {
    grpc_iomgr_add_callback(grpc_tcp_handle_read, tcp);
  }
}

#define MAX_WRITE_IOVEC 16
static grpc_endpoint_write_status grpc_tcp_flush(grpc_tcp *tcp) {
  struct msghdr msg;
  struct iovec iov[MAX_WRITE_IOVEC];
  int iov_size;
  ssize_t sent_length;
  grpc_tcp_slice_state *state = &tcp->write_state;

  for (;;) {
    iov_size = slice_state_to_iovec(state, iov, MAX_WRITE_IOVEC);

    msg.msg_name = NULL;
    msg.msg_namelen = 0;
    msg.msg_iov = iov;
    msg.msg_iovlen = iov_size;
    msg.msg_control = NULL;
    msg.msg_controllen = 0;
    msg.msg_flags = 0;

    GRPC_TIMER_BEGIN(GRPC_PTAG_SENDMSG, 0);
    do {
      /* TODO(klempner): Cork if this is a partial write */
      sent_length = sendmsg(tcp->fd, &msg, 0);
    } while (sent_length < 0 && errno == EINTR);
    GRPC_TIMER_END(GRPC_PTAG_SENDMSG, 0);

    if (sent_length < 0) {
      if (errno == EAGAIN) {
        return GRPC_ENDPOINT_WRITE_PENDING;
      } else {
        /* TODO(klempner): Log some of these */
        slice_state_destroy(state);
        return GRPC_ENDPOINT_WRITE_ERROR;
      }
    }

    /* TODO(klempner): Probably better to batch this after we finish flushing */
    slice_state_remove_prefix(state, sent_length);

    if (!slice_state_has_available(state)) {
      return GRPC_ENDPOINT_WRITE_DONE;
    }
  };
}

static void grpc_tcp_handle_write(void *arg /* grpc_tcp */, int success) {
  grpc_tcp *tcp = (grpc_tcp *)arg;
  grpc_endpoint_write_status write_status;
  grpc_endpoint_cb_status cb_status;
  grpc_endpoint_write_cb cb;

  if (!success) {
    slice_state_destroy(&tcp->write_state);
    cb = tcp->write_cb;
    tcp->write_cb = NULL;
    cb(tcp->write_user_data, GRPC_ENDPOINT_CB_SHUTDOWN);
    grpc_tcp_unref(tcp);
    return;
  }

  GRPC_TIMER_BEGIN(GRPC_PTAG_TCP_CB_WRITE, 0);
  write_status = grpc_tcp_flush(tcp);
  if (write_status == GRPC_ENDPOINT_WRITE_PENDING) {
    grpc_fd_notify_on_write(tcp->em_fd, &tcp->write_closure);
  } else {
    slice_state_destroy(&tcp->write_state);
    if (write_status == GRPC_ENDPOINT_WRITE_DONE) {
      cb_status = GRPC_ENDPOINT_CB_OK;
    } else {
      cb_status = GRPC_ENDPOINT_CB_ERROR;
    }
    cb = tcp->write_cb;
    tcp->write_cb = NULL;
    cb(tcp->write_user_data, cb_status);
    grpc_tcp_unref(tcp);
  }
  GRPC_TIMER_END(GRPC_PTAG_TCP_CB_WRITE, 0);
}

static grpc_endpoint_write_status grpc_tcp_write(grpc_endpoint *ep,
                                                 gpr_slice *slices,
                                                 size_t nslices,
                                                 grpc_endpoint_write_cb cb,
                                                 void *user_data) {
  grpc_tcp *tcp = (grpc_tcp *)ep;
  grpc_endpoint_write_status status;

  if (grpc_tcp_trace) {
    size_t i;

    for (i = 0; i < nslices; i++) {
      char *data =
          gpr_hexdump((char *)GPR_SLICE_START_PTR(slices[i]),
                      GPR_SLICE_LENGTH(slices[i]), GPR_HEXDUMP_PLAINTEXT);
      gpr_log(GPR_DEBUG, "WRITE %p: %s", tcp, data);
      gpr_free(data);
    }
  }

  GRPC_TIMER_BEGIN(GRPC_PTAG_TCP_WRITE, 0);
  GPR_ASSERT(tcp->write_cb == NULL);
  slice_state_init(&tcp->write_state, slices, nslices, nslices);

  status = grpc_tcp_flush(tcp);
  if (status == GRPC_ENDPOINT_WRITE_PENDING) {
    /* TODO(klempner): Consider inlining rather than malloc for small nslices */
    slice_state_realloc(&tcp->write_state, nslices);
    gpr_ref(&tcp->refcount);
    tcp->write_cb = cb;
    tcp->write_user_data = user_data;
    grpc_fd_notify_on_write(tcp->em_fd, &tcp->write_closure);
  }

  GRPC_TIMER_END(GRPC_PTAG_TCP_WRITE, 0);
  return status;
}

static void grpc_tcp_add_to_pollset(grpc_endpoint *ep, grpc_pollset *pollset) {
  grpc_tcp *tcp = (grpc_tcp *)ep;
  grpc_pollset_add_fd(pollset, tcp->em_fd);
}

static const grpc_endpoint_vtable vtable = {
    grpc_tcp_notify_on_read, grpc_tcp_write, grpc_tcp_add_to_pollset,
    grpc_tcp_shutdown, grpc_tcp_destroy};

grpc_endpoint *grpc_tcp_create(grpc_fd *em_fd, size_t slice_size) {
  grpc_tcp *tcp = (grpc_tcp *)gpr_malloc(sizeof(grpc_tcp));
  tcp->base.vtable = &vtable;
  tcp->fd = em_fd->fd;
  tcp->read_cb = NULL;
  tcp->write_cb = NULL;
  tcp->read_user_data = NULL;
  tcp->write_user_data = NULL;
  tcp->slice_size = slice_size;
  tcp->iov_size = 1;
  tcp->finished_edge = 1;
  slice_state_init(&tcp->write_state, NULL, 0, 0);
  /* paired with unref in grpc_tcp_destroy */
  gpr_ref_init(&tcp->refcount, 1);
  tcp->em_fd = em_fd;
  tcp->read_closure.cb = grpc_tcp_handle_read;
  tcp->read_closure.cb_arg = tcp;
  tcp->write_closure.cb = grpc_tcp_handle_write;
  tcp->write_closure.cb_arg = tcp;
  return &tcp->base;
}

#endif<|MERGE_RESOLUTION|>--- conflicted
+++ resolved
@@ -327,12 +327,8 @@
   gpr_slice *final_slices;
   size_t final_nslices;
 
-<<<<<<< HEAD
   GPR_ASSERT(!tcp->finished_edge);
-  GRPC_TIMER_MARK(HANDLE_READ_BEGIN, 0);
-=======
   GRPC_TIMER_BEGIN(GRPC_PTAG_HANDLE_READ, 0);
->>>>>>> b753ab4c
   slice_state_init(&read_state, static_read_slices, INLINE_SLICE_BUFFER_SIZE,
                    0);
 
@@ -361,65 +357,12 @@
                                              : allocated_bytes - read_bytes);
   }
 
-<<<<<<< HEAD
   if (read_bytes < 0) {
     /* NB: After calling the user_cb a parallel call of the read handler may
      * be running. */
     if (errno == EAGAIN) {
       if (tcp->iov_size > 1) {
         tcp->iov_size /= 2;
-=======
-  /* TODO(klempner): Limit the amount we read at once. */
-  for (;;) {
-    allocated_bytes = slice_state_append_blocks_into_iovec(
-        &read_state, iov, iov_size, tcp->slice_size);
-
-    msg.msg_name = NULL;
-    msg.msg_namelen = 0;
-    msg.msg_iov = iov;
-    msg.msg_iovlen = iov_size;
-    msg.msg_control = NULL;
-    msg.msg_controllen = 0;
-    msg.msg_flags = 0;
-
-    GRPC_TIMER_BEGIN(GRPC_PTAG_RECVMSG, 0);
-    do {
-      read_bytes = recvmsg(tcp->fd, &msg, 0);
-    } while (read_bytes < 0 && errno == EINTR);
-    GRPC_TIMER_END(GRPC_PTAG_RECVMSG, 0);
-
-    if (read_bytes < allocated_bytes) {
-      /* TODO(klempner): Consider a second read first, in hopes of getting a
-       * quick EAGAIN and saving a bunch of allocations. */
-      slice_state_remove_last(&read_state, read_bytes < 0
-                                               ? allocated_bytes
-                                               : allocated_bytes - read_bytes);
-    }
-
-    if (read_bytes < 0) {
-      /* NB: After calling the user_cb a parallel call of the read handler may
-       * be running. */
-      if (errno == EAGAIN) {
-        if (slice_state_has_available(&read_state)) {
-          /* TODO(klempner): We should probably do the call into the application
-             without all this junk on the stack */
-          /* FIXME(klempner): Refcount properly */
-          slice_state_transfer_ownership(&read_state, &final_slices,
-                                         &final_nslices);
-          call_read_cb(tcp, final_slices, final_nslices, GRPC_ENDPOINT_CB_OK);
-          slice_state_destroy(&read_state);
-          grpc_tcp_unref(tcp);
-        } else {
-          /* Spurious read event, consume it here */
-          slice_state_destroy(&read_state);
-          grpc_fd_notify_on_read(tcp->em_fd, &tcp->read_closure);
-        }
-      } else {
-        /* TODO(klempner): Log interesting errors */
-        call_read_cb(tcp, NULL, 0, GRPC_ENDPOINT_CB_ERROR);
-        slice_state_destroy(&read_state);
-        grpc_tcp_unref(tcp);
->>>>>>> b753ab4c
       }
       if (slice_state_has_available(&read_state)) {
         /* TODO(klempner): We should probably do the call into the application
@@ -465,12 +408,7 @@
     slice_state_destroy(&read_state);
     grpc_tcp_unref(tcp);
   }
-<<<<<<< HEAD
-
-  GRPC_TIMER_MARK(HANDLE_READ_END, 0);
-=======
   GRPC_TIMER_END(GRPC_PTAG_HANDLE_READ, 0);
->>>>>>> b753ab4c
 }
 
 static void grpc_tcp_handle_read(void *arg /* grpc_tcp */, int success) {
