--- conflicted
+++ resolved
@@ -572,25 +572,21 @@
   grpc_pollset_add_fd(pollset, tcp->em_fd);
 }
 
-<<<<<<< HEAD
 static void grpc_tcp_add_to_pollset_set(grpc_endpoint *ep, grpc_pollset_set *pollset_set) {
   grpc_tcp *tcp = (grpc_tcp *)ep;
   grpc_pollset_set_add_fd(pollset_set, tcp->em_fd);
 }
 
-static const grpc_endpoint_vtable vtable = {
-    grpc_tcp_notify_on_read, grpc_tcp_write, grpc_tcp_add_to_pollset,
-    grpc_tcp_add_to_pollset_set, grpc_tcp_shutdown, grpc_tcp_destroy};
-=======
 static char *grpc_tcp_get_peer(grpc_endpoint *ep) {
   grpc_tcp *tcp = (grpc_tcp *)ep;
   return gpr_strdup(tcp->peer_string);
 }
 
 static const grpc_endpoint_vtable vtable = {
-    grpc_tcp_notify_on_read, grpc_tcp_write,   grpc_tcp_add_to_pollset,
-    grpc_tcp_shutdown,       grpc_tcp_destroy, grpc_tcp_get_peer};
->>>>>>> 5126bb6d
+    grpc_tcp_notify_on_read, grpc_tcp_write,
+    grpc_tcp_add_to_pollset, grpc_tcp_add_to_pollset_set,
+    grpc_tcp_shutdown,       grpc_tcp_destroy,
+    grpc_tcp_get_peer};
 
 grpc_endpoint *grpc_tcp_create(grpc_fd *em_fd, size_t slice_size,
                                const char *peer_string) {
