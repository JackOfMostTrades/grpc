--- conflicted
+++ resolved
@@ -40,10 +40,7 @@
 
 #include <grpc/support/alloc.h>
 #include <grpc/support/log.h>
-<<<<<<< HEAD
-=======
 #include <grpc/support/log_win32.h>
->>>>>>> 68fed665
 #include <grpc/support/string_util.h>
 
 #include "src/core/iomgr/iocp_windows.h"
@@ -69,42 +66,6 @@
    operations to abort them. We need to do that this way because of the
    various callsites of that function, which happens to be in various
    mutex hold states, and that'd be unsafe to call them directly. */
-<<<<<<< HEAD
-int grpc_winsocket_shutdown(grpc_winsocket *winsocket) {
-  int callbacks_set = 0;
-  SOCKET socket;
-  gpr_mu_lock(&winsocket->state_mu);
-  socket = winsocket->socket;
-  if (winsocket->read_info.cb) {
-    callbacks_set++;
-    grpc_iomgr_closure_init(&winsocket->shutdown_closure,
-                            winsocket->read_info.cb,
-                            winsocket->read_info.opaque);
-    grpc_iomgr_add_delayed_callback(&winsocket->shutdown_closure, 0);
-  }
-  if (winsocket->write_info.cb) {
-    callbacks_set++;
-    grpc_iomgr_closure_init(&winsocket->shutdown_closure,
-                            winsocket->write_info.cb,
-                            winsocket->write_info.opaque);
-    grpc_iomgr_add_delayed_callback(&winsocket->shutdown_closure, 0);
-  }
-  gpr_mu_unlock(&winsocket->state_mu);
-  closesocket(socket);
-  return callbacks_set;
-}
-
-/* Abandons a socket. Either we're going to queue it up for garbage collecting
-   from the IO Completion Port thread, or destroy it immediately. Note that this
-   mechanisms assumes that we're either always waiting for an operation, or we
-   explicitly know that we don't. If there is a future case where we can have
-   an "idle" socket which is neither trying to read or write, we'd start leaking
-   both memory and sockets. */
-void grpc_winsocket_orphan(grpc_winsocket *winsocket) {
-  grpc_iomgr_unregister_object(&winsocket->iomgr_object);
-  if (winsocket->read_info.outstanding || winsocket->write_info.outstanding) {
-    grpc_iocp_socket_orphan(winsocket);
-=======
 void grpc_winsocket_shutdown(grpc_winsocket *winsocket) {
   /* Grab the function pointer for DisconnectEx for that specific socket.
      It may change depending on the interface. */
@@ -119,16 +80,12 @@
 
   if (status == 0) {
     DisconnectEx(winsocket->socket, NULL, 0, 0);
->>>>>>> 68fed665
   } else {
     char *utf8_message = gpr_format_message(WSAGetLastError());
     gpr_log(GPR_ERROR, "Unable to retrieve DisconnectEx pointer : %s", utf8_message);
     gpr_free(utf8_message);
   }
-<<<<<<< HEAD
-=======
   closesocket(winsocket->socket);
->>>>>>> 68fed665
 }
 
 void grpc_winsocket_destroy(grpc_winsocket *winsocket) {
