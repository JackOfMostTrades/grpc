--- conflicted
+++ resolved
@@ -1,19 +1,10 @@
 Pod::Spec.new do |s|
-<<<<<<< HEAD
-  s.name     = "RemoteTest"
-  s.version  = "0.0.1"
-  s.license  = "New BSD"
-  s.authors  = { 'gRPC contributors' => 'grpc-io@googlegroups.com' }
-  s.homepage = "http://www.grpc.io/"
-  s.summary = "RemoteTest example"
-=======
   s.name     = 'RemoteTest'
   s.version  = '0.0.1'
   s.license  = 'New BSD'
   s.authors  = { 'gRPC contributors' => 'grpc-io@googlegroups.com' }
   s.homepage = 'http://www.grpc.io/'
   s.summary = 'RemoteTest example'
->>>>>>> 46a68316
   s.source = { :git => 'https://github.com/grpc/grpc.git' }
 
   s.ios.deployment_target = '7.1'
