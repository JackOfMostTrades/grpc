/*
 *
 * Copyright 2015, Google Inc.
 * All rights reserved.
 *
 * Redistribution and use in source and binary forms, with or without
 * modification, are permitted provided that the following conditions are
 * met:
 *
 *     * Redistributions of source code must retain the above copyright
 * notice, this list of conditions and the following disclaimer.
 *     * Redistributions in binary form must reproduce the above
 * copyright notice, this list of conditions and the following disclaimer
 * in the documentation and/or other materials provided with the
 * distribution.
 *     * Neither the name of Google Inc. nor the names of its
 * contributors may be used to endorse or promote products derived from
 * this software without specific prior written permission.
 *
 * THIS SOFTWARE IS PROVIDED BY THE COPYRIGHT HOLDERS AND CONTRIBUTORS
 * "AS IS" AND ANY EXPRESS OR IMPLIED WARRANTIES, INCLUDING, BUT NOT
 * LIMITED TO, THE IMPLIED WARRANTIES OF MERCHANTABILITY AND FITNESS FOR
 * A PARTICULAR PURPOSE ARE DISCLAIMED. IN NO EVENT SHALL THE COPYRIGHT
 * OWNER OR CONTRIBUTORS BE LIABLE FOR ANY DIRECT, INDIRECT, INCIDENTAL,
 * SPECIAL, EXEMPLARY, OR CONSEQUENTIAL DAMAGES (INCLUDING, BUT NOT
 * LIMITED TO, PROCUREMENT OF SUBSTITUTE GOODS OR SERVICES; LOSS OF USE,
 * DATA, OR PROFITS; OR BUSINESS INTERRUPTION) HOWEVER CAUSED AND ON ANY
 * THEORY OF LIABILITY, WHETHER IN CONTRACT, STRICT LIABILITY, OR TORT
 * (INCLUDING NEGLIGENCE OR OTHERWISE) ARISING IN ANY WAY OUT OF THE USE
 * OF THIS SOFTWARE, EVEN IF ADVISED OF THE POSSIBILITY OF SUCH DAMAGE.
 *
 */

#include <grpc++/support/channel_arguments.h>

#include <grpc++/grpc++.h>
#include <grpc/grpc.h>
#include <grpc/support/useful.h>
#include <gtest/gtest.h>

extern "C" {
#include "src/core/lib/iomgr/exec_ctx.h"
#include "src/core/lib/iomgr/socket_mutator.h"
}

namespace grpc {
namespace testing {

namespace {

// A simple grpc_socket_mutator to be used to test SetSocketMutator
class TestSocketMutator : public grpc_socket_mutator {
 public:
  TestSocketMutator();

  bool MutateFd(int fd) {
    // Do nothing on the fd
    return true;
  }
};

//
// C API for TestSocketMutator
//

bool test_mutator_mutate_fd(int fd, grpc_socket_mutator* mutator) {
  TestSocketMutator* tsm = (TestSocketMutator*)mutator;
  return tsm->MutateFd(fd);
}

int test_mutator_compare(grpc_socket_mutator* a, grpc_socket_mutator* b) {
  return GPR_ICMP(a, b);
}

void test_mutator_destroy(grpc_socket_mutator* mutator) {
  TestSocketMutator* tsm = (TestSocketMutator*)mutator;
  delete tsm;
}

grpc_socket_mutator_vtable test_mutator_vtable = {
    test_mutator_mutate_fd, test_mutator_compare, test_mutator_destroy};

//
// TestSocketMutator implementation
//

TestSocketMutator::TestSocketMutator() {
  grpc_socket_mutator_init(this, &test_mutator_vtable);
}
}

class ChannelArgumentsTest : public ::testing::Test {
 protected:
  ChannelArgumentsTest()
      : pointer_vtable_({&ChannelArguments::PointerVtableMembers::Copy,
                         &ChannelArguments::PointerVtableMembers::Destroy,
                         &ChannelArguments::PointerVtableMembers::Compare}) {}

  void SetChannelArgs(const ChannelArguments& channel_args,
                      grpc_channel_args* args) {
    channel_args.SetChannelArgs(args);
  }

  grpc::string GetDefaultUserAgentPrefix() {
    std::ostringstream user_agent_prefix;
    user_agent_prefix << "grpc-c++/" << Version();
    return user_agent_prefix.str();
  }

  void VerifyDefaultChannelArgs() {
    grpc_channel_args args;
    SetChannelArgs(channel_args_, &args);
    EXPECT_EQ(static_cast<size_t>(1), args.num_args);
    EXPECT_STREQ(GRPC_ARG_PRIMARY_USER_AGENT_STRING, args.args[0].key);
    EXPECT_EQ(GetDefaultUserAgentPrefix(),
              grpc::string(args.args[0].value.string));
  }

  bool HasArg(grpc_arg expected_arg) {
    grpc_channel_args args;
    SetChannelArgs(channel_args_, &args);
    for (size_t i = 0; i < args.num_args; i++) {
      const grpc_arg& arg = args.args[i];
      if (arg.type == expected_arg.type &&
          grpc::string(arg.key) == expected_arg.key) {
        if (arg.type == GRPC_ARG_INTEGER) {
          return arg.value.integer == expected_arg.value.integer;
        } else if (arg.type == GRPC_ARG_STRING) {
          return grpc::string(arg.value.string) == expected_arg.value.string;
        } else if (arg.type == GRPC_ARG_POINTER) {
          return arg.value.pointer.p == expected_arg.value.pointer.p &&
                 arg.value.pointer.vtable->copy ==
                     expected_arg.value.pointer.vtable->copy &&
                 arg.value.pointer.vtable->destroy ==
                     expected_arg.value.pointer.vtable->destroy;
        }
      }
    }
    return false;
  }
  grpc_arg_pointer_vtable pointer_vtable_;
  ChannelArguments channel_args_;
};

TEST_F(ChannelArgumentsTest, SetInt) {
  VerifyDefaultChannelArgs();
  grpc::string key0("key0");
  grpc_arg arg0;
  arg0.type = GRPC_ARG_INTEGER;
  arg0.key = const_cast<char*>(key0.c_str());
  arg0.value.integer = 0;
  grpc::string key1("key1");
  grpc_arg arg1;
  arg1.type = GRPC_ARG_INTEGER;
  arg1.key = const_cast<char*>(key1.c_str());
  arg1.value.integer = 1;

  grpc::string arg_key0(key0);
  channel_args_.SetInt(arg_key0, arg0.value.integer);
  // Clear key early to make sure channel_args takes a copy
  arg_key0.clear();
  EXPECT_TRUE(HasArg(arg0));

  grpc::string arg_key1(key1);
  channel_args_.SetInt(arg_key1, arg1.value.integer);
  arg_key1.clear();
  EXPECT_TRUE(HasArg(arg0));
  EXPECT_TRUE(HasArg(arg1));
}

TEST_F(ChannelArgumentsTest, SetString) {
  VerifyDefaultChannelArgs();
  grpc::string key0("key0");
  grpc::string val0("val0");
  grpc_arg arg0;
  arg0.type = GRPC_ARG_STRING;
  arg0.key = const_cast<char*>(key0.c_str());
  arg0.value.string = const_cast<char*>(val0.c_str());
  grpc::string key1("key1");
  grpc::string val1("val1");
  grpc_arg arg1;
  arg1.type = GRPC_ARG_STRING;
  arg1.key = const_cast<char*>(key1.c_str());
  arg1.value.string = const_cast<char*>(val1.c_str());

  grpc::string key(key0);
  grpc::string val(val0);
  channel_args_.SetString(key, val);
  // Clear key/val early to make sure channel_args takes a copy
  key = "";
  val = "";
  EXPECT_TRUE(HasArg(arg0));

  key = key1;
  val = val1;
  channel_args_.SetString(key, val);
  // Clear key/val early to make sure channel_args takes a copy
  key = "";
  val = "";
  EXPECT_TRUE(HasArg(arg0));
  EXPECT_TRUE(HasArg(arg1));
}

TEST_F(ChannelArgumentsTest, SetPointer) {
  VerifyDefaultChannelArgs();
  grpc::string key0("key0");
  grpc_arg arg0;
  arg0.type = GRPC_ARG_POINTER;
  arg0.key = const_cast<char*>(key0.c_str());
  arg0.value.pointer.p = &key0;
  arg0.value.pointer.vtable = &pointer_vtable_;

  grpc::string key(key0);
  channel_args_.SetPointer(key, arg0.value.pointer.p);
  EXPECT_TRUE(HasArg(arg0));
}

TEST_F(ChannelArgumentsTest, SetSocketMutator) {
  VerifyDefaultChannelArgs();
  grpc_arg arg0, arg1;
  TestSocketMutator* mutator0 = new TestSocketMutator();
  TestSocketMutator* mutator1 = new TestSocketMutator();
  arg0 = grpc_socket_mutator_to_arg(mutator0);
  arg1 = grpc_socket_mutator_to_arg(mutator1);

  channel_args_.SetSocketMutator(mutator0);
  EXPECT_TRUE(HasArg(arg0));

  channel_args_.SetSocketMutator(mutator1);
  EXPECT_TRUE(HasArg(arg1));
  // arg0 is replaced by arg1
  EXPECT_FALSE(HasArg(arg0));

  // arg0 is destroyed by grpc_socket_mutator_to_arg(mutator1)
<<<<<<< HEAD
  arg1.value.pointer.vtable->destroy(nullptr, arg1.value.pointer.p);
=======
  {
    grpc_exec_ctx exec_ctx = GRPC_EXEC_CTX_INIT;
    arg1.value.pointer.vtable->destroy(&exec_ctx, arg1.value.pointer.p);
    grpc_exec_ctx_finish(&exec_ctx);
  }
>>>>>>> 35769dc2
}

TEST_F(ChannelArgumentsTest, SetUserAgentPrefix) {
  VerifyDefaultChannelArgs();
  grpc::string prefix("prefix");
  grpc::string whole_prefix = prefix + " " + GetDefaultUserAgentPrefix();
  grpc_arg arg0;
  arg0.type = GRPC_ARG_STRING;
  arg0.key = const_cast<char*>(GRPC_ARG_PRIMARY_USER_AGENT_STRING);
  arg0.value.string = const_cast<char*>(whole_prefix.c_str());

  channel_args_.SetUserAgentPrefix(prefix);
  EXPECT_TRUE(HasArg(arg0));
}

}  // namespace testing
}  // namespace grpc

int main(int argc, char** argv) {
  ::testing::InitGoogleTest(&argc, argv);
  return RUN_ALL_TESTS();
}<|MERGE_RESOLUTION|>--- conflicted
+++ resolved
@@ -232,15 +232,11 @@
   EXPECT_FALSE(HasArg(arg0));
 
   // arg0 is destroyed by grpc_socket_mutator_to_arg(mutator1)
-<<<<<<< HEAD
-  arg1.value.pointer.vtable->destroy(nullptr, arg1.value.pointer.p);
-=======
   {
     grpc_exec_ctx exec_ctx = GRPC_EXEC_CTX_INIT;
     arg1.value.pointer.vtable->destroy(&exec_ctx, arg1.value.pointer.p);
     grpc_exec_ctx_finish(&exec_ctx);
   }
->>>>>>> 35769dc2
 }
 
 TEST_F(ChannelArgumentsTest, SetUserAgentPrefix) {
