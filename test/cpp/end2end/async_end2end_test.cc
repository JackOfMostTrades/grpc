/*
 *
 * Copyright 2015-2016, Google Inc.
 * All rights reserved.
 *
 * Redistribution and use in source and binary forms, with or without
 * modification, are permitted provided that the following conditions are
 * met:
 *
 *     * Redistributions of source code must retain the above copyright
 * notice, this list of conditions and the following disclaimer.
 *     * Redistributions in binary form must reproduce the above
 * copyright notice, this list of conditions and the following disclaimer
 * in the documentation and/or other materials provided with the
 * distribution.
 *     * Neither the name of Google Inc. nor the names of its
 * contributors may be used to endorse or promote products derived from
 * this software without specific prior written permission.
 *
 * THIS SOFTWARE IS PROVIDED BY THE COPYRIGHT HOLDERS AND CONTRIBUTORS
 * "AS IS" AND ANY EXPRESS OR IMPLIED WARRANTIES, INCLUDING, BUT NOT
 * LIMITED TO, THE IMPLIED WARRANTIES OF MERCHANTABILITY AND FITNESS FOR
 * A PARTICULAR PURPOSE ARE DISCLAIMED. IN NO EVENT SHALL THE COPYRIGHT
 * OWNER OR CONTRIBUTORS BE LIABLE FOR ANY DIRECT, INDIRECT, INCIDENTAL,
 * SPECIAL, EXEMPLARY, OR CONSEQUENTIAL DAMAGES (INCLUDING, BUT NOT
 * LIMITED TO, PROCUREMENT OF SUBSTITUTE GOODS OR SERVICES; LOSS OF USE,
 * DATA, OR PROFITS; OR BUSINESS INTERRUPTION) HOWEVER CAUSED AND ON ANY
 * THEORY OF LIABILITY, WHETHER IN CONTRACT, STRICT LIABILITY, OR TORT
 * (INCLUDING NEGLIGENCE OR OTHERWISE) ARISING IN ANY WAY OUT OF THE USE
 * OF THIS SOFTWARE, EVEN IF ADVISED OF THE POSSIBILITY OF SUCH DAMAGE.
 *
 */

#include <memory>

#include <grpc/grpc.h>
#include <grpc/support/thd.h>
#include <grpc/support/time.h>
#include <grpc++/channel.h>
#include <grpc++/client_context.h>
#include <grpc++/create_channel.h>
#include <grpc++/server.h>
#include <grpc++/server_builder.h>
#include <grpc++/server_context.h>
#include <gtest/gtest.h>

#include "test/core/util/port.h"
#include "test/core/util/test_config.h"
#include "src/proto/grpc/testing/duplicate/echo_duplicate.grpc.pb.h"
#include "src/proto/grpc/testing/echo.grpc.pb.h"
#include "test/cpp/util/string_ref_helper.h"

#ifdef GPR_POSIX_SOCKET
#include "src/core/iomgr/pollset_posix.h"
#endif

using grpc::testing::EchoRequest;
using grpc::testing::EchoResponse;
using std::chrono::system_clock;

namespace grpc {
namespace testing {

namespace {

void* tag(int i) { return (void*)(intptr_t)i; }

#ifdef GPR_POSIX_SOCKET
static int assert_non_blocking_poll(struct pollfd* pfds, nfds_t nfds,
                                    int timeout) {
  GPR_ASSERT(timeout == 0);
  return poll(pfds, nfds, timeout);
}

class PollOverride {
 public:
  PollOverride(grpc_poll_function_type f) {
    prev_ = grpc_poll_function;
    grpc_poll_function = f;
  }

  ~PollOverride() { grpc_poll_function = prev_; }

 private:
  grpc_poll_function_type prev_;
};

class PollingCheckRegion : public PollOverride {
 public:
  explicit PollingCheckRegion(bool allow_blocking)
      : PollOverride(allow_blocking ? poll : assert_non_blocking_poll) {}
};
#else
class PollingCheckRegion {
 public:
  explicit PollingCheckRegion(bool allow_blocking) {}
};
#endif

class Verifier : public PollingCheckRegion {
 public:
  explicit Verifier(bool spin) : PollingCheckRegion(!spin), spin_(spin) {}
  Verifier& Expect(int i, bool expect_ok) {
    expectations_[tag(i)] = expect_ok;
    return *this;
  }
  void Verify(CompletionQueue* cq) {
    GPR_ASSERT(!expectations_.empty());
    while (!expectations_.empty()) {
      bool ok;
      void* got_tag;
      if (spin_) {
        for (;;) {
          auto r = cq->AsyncNext(&got_tag, &ok, gpr_time_0(GPR_CLOCK_REALTIME));
          if (r == CompletionQueue::TIMEOUT) continue;
          if (r == CompletionQueue::GOT_EVENT) break;
          gpr_log(GPR_ERROR, "unexpected result from AsyncNext");
          abort();
        }
      } else {
        EXPECT_TRUE(cq->Next(&got_tag, &ok));
      }
      auto it = expectations_.find(got_tag);
      EXPECT_TRUE(it != expectations_.end());
      EXPECT_EQ(it->second, ok);
      expectations_.erase(it);
    }
  }
  void Verify(CompletionQueue* cq,
              std::chrono::system_clock::time_point deadline) {
    if (expectations_.empty()) {
      bool ok;
      void* got_tag;
      if (spin_) {
        while (std::chrono::system_clock::now() < deadline) {
          EXPECT_EQ(
              cq->AsyncNext(&got_tag, &ok, gpr_time_0(GPR_CLOCK_REALTIME)),
              CompletionQueue::TIMEOUT);
        }
      } else {
        EXPECT_EQ(cq->AsyncNext(&got_tag, &ok, deadline),
                  CompletionQueue::TIMEOUT);
      }
    } else {
      while (!expectations_.empty()) {
        bool ok;
        void* got_tag;
        if (spin_) {
          for (;;) {
            GPR_ASSERT(std::chrono::system_clock::now() < deadline);
            auto r =
                cq->AsyncNext(&got_tag, &ok, gpr_time_0(GPR_CLOCK_REALTIME));
            if (r == CompletionQueue::TIMEOUT) continue;
            if (r == CompletionQueue::GOT_EVENT) break;
            gpr_log(GPR_ERROR, "unexpected result from AsyncNext");
            abort();
          }
        } else {
          EXPECT_EQ(cq->AsyncNext(&got_tag, &ok, deadline),
                    CompletionQueue::GOT_EVENT);
        }
        auto it = expectations_.find(got_tag);
        EXPECT_TRUE(it != expectations_.end());
        EXPECT_EQ(it->second, ok);
        expectations_.erase(it);
      }
    }
  }

 private:
  std::map<void*, bool> expectations_;
  bool spin_;
};

class AsyncEnd2endTest : public ::testing::TestWithParam<bool> {
 protected:
  AsyncEnd2endTest() {}

  void SetUp() GRPC_OVERRIDE {
    int port = grpc_pick_unused_port_or_die();
    server_address_ << "localhost:" << port;

<<<<<<< HEAD
=======
    // It is currently unsupported to mix sync and async services
    // in the same server, so first test that (for coverage)
    ServerBuilder build_bad;
    build_bad.AddListeningPort(server_address_.str(),
                               grpc::InsecureServerCredentials());
    build_bad.RegisterAsyncService(&service_);
    grpc::testing::TestService::Service sync_service;
    build_bad.RegisterService(&sync_service);
    GPR_ASSERT(build_bad.BuildAndStart() == nullptr);

>>>>>>> 7149ca6b
    // Setup server
    ServerBuilder builder;
    builder.AddListeningPort(server_address_.str(),
                             grpc::InsecureServerCredentials());
    builder.RegisterService(&service_);
    cq_ = builder.AddCompletionQueue();
    server_ = builder.BuildAndStart();
  }

  void TearDown() GRPC_OVERRIDE {
    server_->Shutdown();
    void* ignored_tag;
    bool ignored_ok;
    cq_->Shutdown();
    while (cq_->Next(&ignored_tag, &ignored_ok))
      ;
  }

  void ResetStub() {
    std::shared_ptr<Channel> channel =
        CreateChannel(server_address_.str(), InsecureChannelCredentials());
    stub_ = grpc::testing::TestService::NewStub(channel);
  }

  void SendRpc(int num_rpcs) {
    for (int i = 0; i < num_rpcs; i++) {
      EchoRequest send_request;
      EchoRequest recv_request;
      EchoResponse send_response;
      EchoResponse recv_response;
      Status recv_status;

      ClientContext cli_ctx;
      ServerContext srv_ctx;
      grpc::ServerAsyncResponseWriter<EchoResponse> response_writer(&srv_ctx);

      send_request.set_message("Hello");
      std::unique_ptr<ClientAsyncResponseReader<EchoResponse> > response_reader(
          stub_->AsyncEcho(&cli_ctx, send_request, cq_.get()));

      service_.RequestEcho(&srv_ctx, &recv_request, &response_writer, cq_.get(),
                           cq_.get(), tag(2));

      Verifier(GetParam()).Expect(2, true).Verify(cq_.get());
      EXPECT_EQ(send_request.message(), recv_request.message());

      send_response.set_message(recv_request.message());
      response_writer.Finish(send_response, Status::OK, tag(3));
      Verifier(GetParam()).Expect(3, true).Verify(cq_.get());

      response_reader->Finish(&recv_response, &recv_status, tag(4));
      Verifier(GetParam()).Expect(4, true).Verify(cq_.get());

      EXPECT_EQ(send_response.message(), recv_response.message());
      EXPECT_TRUE(recv_status.ok());
    }
  }

  std::unique_ptr<ServerCompletionQueue> cq_;
  std::unique_ptr<grpc::testing::TestService::Stub> stub_;
  std::unique_ptr<Server> server_;
  grpc::testing::TestService::AsyncService service_;
  std::ostringstream server_address_;
};

TEST_P(AsyncEnd2endTest, SimpleRpc) {
  ResetStub();
  SendRpc(1);
}

TEST_P(AsyncEnd2endTest, SequentialRpcs) {
  ResetStub();
  SendRpc(10);
}

// Test a simple RPC using the async version of Next
TEST_P(AsyncEnd2endTest, AsyncNextRpc) {
  ResetStub();

  EchoRequest send_request;
  EchoRequest recv_request;
  EchoResponse send_response;
  EchoResponse recv_response;
  Status recv_status;

  ClientContext cli_ctx;
  ServerContext srv_ctx;
  grpc::ServerAsyncResponseWriter<EchoResponse> response_writer(&srv_ctx);

  send_request.set_message("Hello");
  std::unique_ptr<ClientAsyncResponseReader<EchoResponse> > response_reader(
      stub_->AsyncEcho(&cli_ctx, send_request, cq_.get()));

  std::chrono::system_clock::time_point time_now(
      std::chrono::system_clock::now());
  std::chrono::system_clock::time_point time_limit(
      std::chrono::system_clock::now() + std::chrono::seconds(10));
  Verifier(GetParam()).Verify(cq_.get(), time_now);
  Verifier(GetParam()).Verify(cq_.get(), time_now);

  service_.RequestEcho(&srv_ctx, &recv_request, &response_writer, cq_.get(),
                       cq_.get(), tag(2));

  Verifier(GetParam()).Expect(2, true).Verify(cq_.get(), time_limit);
  EXPECT_EQ(send_request.message(), recv_request.message());

  send_response.set_message(recv_request.message());
  response_writer.Finish(send_response, Status::OK, tag(3));
  Verifier(GetParam())
      .Expect(3, true)
      .Verify(cq_.get(), std::chrono::system_clock::time_point::max());

  response_reader->Finish(&recv_response, &recv_status, tag(4));
  Verifier(GetParam())
      .Expect(4, true)
      .Verify(cq_.get(), std::chrono::system_clock::time_point::max());

  EXPECT_EQ(send_response.message(), recv_response.message());
  EXPECT_TRUE(recv_status.ok());
}

// Two pings and a final pong.
TEST_P(AsyncEnd2endTest, SimpleClientStreaming) {
  ResetStub();

  EchoRequest send_request;
  EchoRequest recv_request;
  EchoResponse send_response;
  EchoResponse recv_response;
  Status recv_status;
  ClientContext cli_ctx;
  ServerContext srv_ctx;
  ServerAsyncReader<EchoResponse, EchoRequest> srv_stream(&srv_ctx);

  send_request.set_message("Hello");
  std::unique_ptr<ClientAsyncWriter<EchoRequest> > cli_stream(
      stub_->AsyncRequestStream(&cli_ctx, &recv_response, cq_.get(), tag(1)));

  service_.RequestRequestStream(&srv_ctx, &srv_stream, cq_.get(), cq_.get(),
                                tag(2));

  Verifier(GetParam()).Expect(2, true).Expect(1, true).Verify(cq_.get());

  cli_stream->Write(send_request, tag(3));
  Verifier(GetParam()).Expect(3, true).Verify(cq_.get());

  srv_stream.Read(&recv_request, tag(4));
  Verifier(GetParam()).Expect(4, true).Verify(cq_.get());
  EXPECT_EQ(send_request.message(), recv_request.message());

  cli_stream->Write(send_request, tag(5));
  Verifier(GetParam()).Expect(5, true).Verify(cq_.get());

  srv_stream.Read(&recv_request, tag(6));
  Verifier(GetParam()).Expect(6, true).Verify(cq_.get());

  EXPECT_EQ(send_request.message(), recv_request.message());
  cli_stream->WritesDone(tag(7));
  Verifier(GetParam()).Expect(7, true).Verify(cq_.get());

  srv_stream.Read(&recv_request, tag(8));
  Verifier(GetParam()).Expect(8, false).Verify(cq_.get());

  send_response.set_message(recv_request.message());
  srv_stream.Finish(send_response, Status::OK, tag(9));
  Verifier(GetParam()).Expect(9, true).Verify(cq_.get());

  cli_stream->Finish(&recv_status, tag(10));
  Verifier(GetParam()).Expect(10, true).Verify(cq_.get());

  EXPECT_EQ(send_response.message(), recv_response.message());
  EXPECT_TRUE(recv_status.ok());
}

// One ping, two pongs.
TEST_P(AsyncEnd2endTest, SimpleServerStreaming) {
  ResetStub();

  EchoRequest send_request;
  EchoRequest recv_request;
  EchoResponse send_response;
  EchoResponse recv_response;
  Status recv_status;
  ClientContext cli_ctx;
  ServerContext srv_ctx;
  ServerAsyncWriter<EchoResponse> srv_stream(&srv_ctx);

  send_request.set_message("Hello");
  std::unique_ptr<ClientAsyncReader<EchoResponse> > cli_stream(
      stub_->AsyncResponseStream(&cli_ctx, send_request, cq_.get(), tag(1)));

  service_.RequestResponseStream(&srv_ctx, &recv_request, &srv_stream,
                                 cq_.get(), cq_.get(), tag(2));

  Verifier(GetParam()).Expect(1, true).Expect(2, true).Verify(cq_.get());
  EXPECT_EQ(send_request.message(), recv_request.message());

  send_response.set_message(recv_request.message());
  srv_stream.Write(send_response, tag(3));
  Verifier(GetParam()).Expect(3, true).Verify(cq_.get());

  cli_stream->Read(&recv_response, tag(4));
  Verifier(GetParam()).Expect(4, true).Verify(cq_.get());
  EXPECT_EQ(send_response.message(), recv_response.message());

  srv_stream.Write(send_response, tag(5));
  Verifier(GetParam()).Expect(5, true).Verify(cq_.get());

  cli_stream->Read(&recv_response, tag(6));
  Verifier(GetParam()).Expect(6, true).Verify(cq_.get());
  EXPECT_EQ(send_response.message(), recv_response.message());

  srv_stream.Finish(Status::OK, tag(7));
  Verifier(GetParam()).Expect(7, true).Verify(cq_.get());

  cli_stream->Read(&recv_response, tag(8));
  Verifier(GetParam()).Expect(8, false).Verify(cq_.get());

  cli_stream->Finish(&recv_status, tag(9));
  Verifier(GetParam()).Expect(9, true).Verify(cq_.get());

  EXPECT_TRUE(recv_status.ok());
}

// One ping, one pong.
TEST_P(AsyncEnd2endTest, SimpleBidiStreaming) {
  ResetStub();

  EchoRequest send_request;
  EchoRequest recv_request;
  EchoResponse send_response;
  EchoResponse recv_response;
  Status recv_status;
  ClientContext cli_ctx;
  ServerContext srv_ctx;
  ServerAsyncReaderWriter<EchoResponse, EchoRequest> srv_stream(&srv_ctx);

  send_request.set_message("Hello");
  std::unique_ptr<ClientAsyncReaderWriter<EchoRequest, EchoResponse> >
      cli_stream(stub_->AsyncBidiStream(&cli_ctx, cq_.get(), tag(1)));

  service_.RequestBidiStream(&srv_ctx, &srv_stream, cq_.get(), cq_.get(),
                             tag(2));

  Verifier(GetParam()).Expect(1, true).Expect(2, true).Verify(cq_.get());

  cli_stream->Write(send_request, tag(3));
  Verifier(GetParam()).Expect(3, true).Verify(cq_.get());

  srv_stream.Read(&recv_request, tag(4));
  Verifier(GetParam()).Expect(4, true).Verify(cq_.get());
  EXPECT_EQ(send_request.message(), recv_request.message());

  send_response.set_message(recv_request.message());
  srv_stream.Write(send_response, tag(5));
  Verifier(GetParam()).Expect(5, true).Verify(cq_.get());

  cli_stream->Read(&recv_response, tag(6));
  Verifier(GetParam()).Expect(6, true).Verify(cq_.get());
  EXPECT_EQ(send_response.message(), recv_response.message());

  cli_stream->WritesDone(tag(7));
  Verifier(GetParam()).Expect(7, true).Verify(cq_.get());

  srv_stream.Read(&recv_request, tag(8));
  Verifier(GetParam()).Expect(8, false).Verify(cq_.get());

  srv_stream.Finish(Status::OK, tag(9));
  Verifier(GetParam()).Expect(9, true).Verify(cq_.get());

  cli_stream->Finish(&recv_status, tag(10));
  Verifier(GetParam()).Expect(10, true).Verify(cq_.get());

  EXPECT_TRUE(recv_status.ok());
}

// Metadata tests
TEST_P(AsyncEnd2endTest, ClientInitialMetadataRpc) {
  ResetStub();

  EchoRequest send_request;
  EchoRequest recv_request;
  EchoResponse send_response;
  EchoResponse recv_response;
  Status recv_status;

  ClientContext cli_ctx;
  ServerContext srv_ctx;
  grpc::ServerAsyncResponseWriter<EchoResponse> response_writer(&srv_ctx);

  send_request.set_message("Hello");
  std::pair<grpc::string, grpc::string> meta1("key1", "val1");
  std::pair<grpc::string, grpc::string> meta2("key2", "val2");
  cli_ctx.AddMetadata(meta1.first, meta1.second);
  cli_ctx.AddMetadata(meta2.first, meta2.second);

  std::unique_ptr<ClientAsyncResponseReader<EchoResponse> > response_reader(
      stub_->AsyncEcho(&cli_ctx, send_request, cq_.get()));

  service_.RequestEcho(&srv_ctx, &recv_request, &response_writer, cq_.get(),
                       cq_.get(), tag(2));
  Verifier(GetParam()).Expect(2, true).Verify(cq_.get());
  EXPECT_EQ(send_request.message(), recv_request.message());
  auto client_initial_metadata = srv_ctx.client_metadata();
  EXPECT_EQ(meta1.second,
            ToString(client_initial_metadata.find(meta1.first)->second));
  EXPECT_EQ(meta2.second,
            ToString(client_initial_metadata.find(meta2.first)->second));
  EXPECT_GE(client_initial_metadata.size(), static_cast<size_t>(2));

  send_response.set_message(recv_request.message());
  response_writer.Finish(send_response, Status::OK, tag(3));

  Verifier(GetParam()).Expect(3, true).Verify(cq_.get());

  response_reader->Finish(&recv_response, &recv_status, tag(4));
  Verifier(GetParam()).Expect(4, true).Verify(cq_.get());

  EXPECT_EQ(send_response.message(), recv_response.message());
  EXPECT_TRUE(recv_status.ok());
}

TEST_P(AsyncEnd2endTest, ServerInitialMetadataRpc) {
  ResetStub();

  EchoRequest send_request;
  EchoRequest recv_request;
  EchoResponse send_response;
  EchoResponse recv_response;
  Status recv_status;

  ClientContext cli_ctx;
  ServerContext srv_ctx;
  grpc::ServerAsyncResponseWriter<EchoResponse> response_writer(&srv_ctx);

  send_request.set_message("Hello");
  std::pair<grpc::string, grpc::string> meta1("key1", "val1");
  std::pair<grpc::string, grpc::string> meta2("key2", "val2");

  std::unique_ptr<ClientAsyncResponseReader<EchoResponse> > response_reader(
      stub_->AsyncEcho(&cli_ctx, send_request, cq_.get()));

  service_.RequestEcho(&srv_ctx, &recv_request, &response_writer, cq_.get(),
                       cq_.get(), tag(2));
  Verifier(GetParam()).Expect(2, true).Verify(cq_.get());
  EXPECT_EQ(send_request.message(), recv_request.message());
  srv_ctx.AddInitialMetadata(meta1.first, meta1.second);
  srv_ctx.AddInitialMetadata(meta2.first, meta2.second);
  response_writer.SendInitialMetadata(tag(3));
  Verifier(GetParam()).Expect(3, true).Verify(cq_.get());

  response_reader->ReadInitialMetadata(tag(4));
  Verifier(GetParam()).Expect(4, true).Verify(cq_.get());
  auto server_initial_metadata = cli_ctx.GetServerInitialMetadata();
  EXPECT_EQ(meta1.second,
            ToString(server_initial_metadata.find(meta1.first)->second));
  EXPECT_EQ(meta2.second,
            ToString(server_initial_metadata.find(meta2.first)->second));
  EXPECT_EQ(static_cast<size_t>(2), server_initial_metadata.size());

  send_response.set_message(recv_request.message());
  response_writer.Finish(send_response, Status::OK, tag(5));
  Verifier(GetParam()).Expect(5, true).Verify(cq_.get());

  response_reader->Finish(&recv_response, &recv_status, tag(6));
  Verifier(GetParam()).Expect(6, true).Verify(cq_.get());

  EXPECT_EQ(send_response.message(), recv_response.message());
  EXPECT_TRUE(recv_status.ok());
}

TEST_P(AsyncEnd2endTest, ServerTrailingMetadataRpc) {
  ResetStub();

  EchoRequest send_request;
  EchoRequest recv_request;
  EchoResponse send_response;
  EchoResponse recv_response;
  Status recv_status;

  ClientContext cli_ctx;
  ServerContext srv_ctx;
  grpc::ServerAsyncResponseWriter<EchoResponse> response_writer(&srv_ctx);

  send_request.set_message("Hello");
  std::pair<grpc::string, grpc::string> meta1("key1", "val1");
  std::pair<grpc::string, grpc::string> meta2("key2", "val2");

  std::unique_ptr<ClientAsyncResponseReader<EchoResponse> > response_reader(
      stub_->AsyncEcho(&cli_ctx, send_request, cq_.get()));

  service_.RequestEcho(&srv_ctx, &recv_request, &response_writer, cq_.get(),
                       cq_.get(), tag(2));
  Verifier(GetParam()).Expect(2, true).Verify(cq_.get());
  EXPECT_EQ(send_request.message(), recv_request.message());
  response_writer.SendInitialMetadata(tag(3));
  Verifier(GetParam()).Expect(3, true).Verify(cq_.get());

  send_response.set_message(recv_request.message());
  srv_ctx.AddTrailingMetadata(meta1.first, meta1.second);
  srv_ctx.AddTrailingMetadata(meta2.first, meta2.second);
  response_writer.Finish(send_response, Status::OK, tag(4));

  Verifier(GetParam()).Expect(4, true).Verify(cq_.get());

  response_reader->Finish(&recv_response, &recv_status, tag(5));
  Verifier(GetParam()).Expect(5, true).Verify(cq_.get());
  EXPECT_EQ(send_response.message(), recv_response.message());
  EXPECT_TRUE(recv_status.ok());
  auto server_trailing_metadata = cli_ctx.GetServerTrailingMetadata();
  EXPECT_EQ(meta1.second,
            ToString(server_trailing_metadata.find(meta1.first)->second));
  EXPECT_EQ(meta2.second,
            ToString(server_trailing_metadata.find(meta2.first)->second));
  EXPECT_EQ(static_cast<size_t>(2), server_trailing_metadata.size());
}

TEST_P(AsyncEnd2endTest, MetadataRpc) {
  ResetStub();

  EchoRequest send_request;
  EchoRequest recv_request;
  EchoResponse send_response;
  EchoResponse recv_response;
  Status recv_status;

  ClientContext cli_ctx;
  ServerContext srv_ctx;
  grpc::ServerAsyncResponseWriter<EchoResponse> response_writer(&srv_ctx);

  send_request.set_message("Hello");
  std::pair<grpc::string, grpc::string> meta1("key1", "val1");
  std::pair<grpc::string, grpc::string> meta2(
      "key2-bin",
      grpc::string("\xc0\xc1\xc2\xc3\xc4\xc5\xc6\xc7\xc8\xc9\xca\xcb\xcc", 13));
  std::pair<grpc::string, grpc::string> meta3("key3", "val3");
  std::pair<grpc::string, grpc::string> meta6(
      "key4-bin",
      grpc::string("\x10\x11\x12\x13\x14\x15\x16\x17\x18\x19\x1a\x1b\x1c\x1d",
                   14));
  std::pair<grpc::string, grpc::string> meta5("key5", "val5");
  std::pair<grpc::string, grpc::string> meta4(
      "key6-bin",
      grpc::string(
          "\xe0\xe1\xe2\xe3\xe4\xe5\xe6\xe7\xe8\xe9\xea\xeb\xec\xed\xee", 15));

  cli_ctx.AddMetadata(meta1.first, meta1.second);
  cli_ctx.AddMetadata(meta2.first, meta2.second);

  std::unique_ptr<ClientAsyncResponseReader<EchoResponse> > response_reader(
      stub_->AsyncEcho(&cli_ctx, send_request, cq_.get()));

  service_.RequestEcho(&srv_ctx, &recv_request, &response_writer, cq_.get(),
                       cq_.get(), tag(2));
  Verifier(GetParam()).Expect(2, true).Verify(cq_.get());
  EXPECT_EQ(send_request.message(), recv_request.message());
  auto client_initial_metadata = srv_ctx.client_metadata();
  EXPECT_EQ(meta1.second,
            ToString(client_initial_metadata.find(meta1.first)->second));
  EXPECT_EQ(meta2.second,
            ToString(client_initial_metadata.find(meta2.first)->second));
  EXPECT_GE(client_initial_metadata.size(), static_cast<size_t>(2));

  srv_ctx.AddInitialMetadata(meta3.first, meta3.second);
  srv_ctx.AddInitialMetadata(meta4.first, meta4.second);
  response_writer.SendInitialMetadata(tag(3));
  Verifier(GetParam()).Expect(3, true).Verify(cq_.get());
  response_reader->ReadInitialMetadata(tag(4));
  Verifier(GetParam()).Expect(4, true).Verify(cq_.get());
  auto server_initial_metadata = cli_ctx.GetServerInitialMetadata();
  EXPECT_EQ(meta3.second,
            ToString(server_initial_metadata.find(meta3.first)->second));
  EXPECT_EQ(meta4.second,
            ToString(server_initial_metadata.find(meta4.first)->second));
  EXPECT_GE(server_initial_metadata.size(), static_cast<size_t>(2));

  send_response.set_message(recv_request.message());
  srv_ctx.AddTrailingMetadata(meta5.first, meta5.second);
  srv_ctx.AddTrailingMetadata(meta6.first, meta6.second);
  response_writer.Finish(send_response, Status::OK, tag(5));

  Verifier(GetParam()).Expect(5, true).Verify(cq_.get());

  response_reader->Finish(&recv_response, &recv_status, tag(6));
  Verifier(GetParam()).Expect(6, true).Verify(cq_.get());
  EXPECT_EQ(send_response.message(), recv_response.message());
  EXPECT_TRUE(recv_status.ok());
  auto server_trailing_metadata = cli_ctx.GetServerTrailingMetadata();
  EXPECT_EQ(meta5.second,
            ToString(server_trailing_metadata.find(meta5.first)->second));
  EXPECT_EQ(meta6.second,
            ToString(server_trailing_metadata.find(meta6.first)->second));
  EXPECT_GE(server_trailing_metadata.size(), static_cast<size_t>(2));
}

// Server uses AsyncNotifyWhenDone API to check for cancellation
TEST_P(AsyncEnd2endTest, ServerCheckCancellation) {
  ResetStub();

  EchoRequest send_request;
  EchoRequest recv_request;
  EchoResponse send_response;
  EchoResponse recv_response;
  Status recv_status;

  ClientContext cli_ctx;
  ServerContext srv_ctx;
  grpc::ServerAsyncResponseWriter<EchoResponse> response_writer(&srv_ctx);

  send_request.set_message("Hello");
  std::unique_ptr<ClientAsyncResponseReader<EchoResponse> > response_reader(
      stub_->AsyncEcho(&cli_ctx, send_request, cq_.get()));

  srv_ctx.AsyncNotifyWhenDone(tag(5));
  service_.RequestEcho(&srv_ctx, &recv_request, &response_writer, cq_.get(),
                       cq_.get(), tag(2));

  Verifier(GetParam()).Expect(2, true).Verify(cq_.get());
  EXPECT_EQ(send_request.message(), recv_request.message());

  cli_ctx.TryCancel();
  Verifier(GetParam()).Expect(5, true).Verify(cq_.get());
  EXPECT_TRUE(srv_ctx.IsCancelled());

  response_reader->Finish(&recv_response, &recv_status, tag(4));
  Verifier(GetParam()).Expect(4, false).Verify(cq_.get());

  EXPECT_EQ(StatusCode::CANCELLED, recv_status.error_code());
}

// Server uses AsyncNotifyWhenDone API to check for normal finish
TEST_P(AsyncEnd2endTest, ServerCheckDone) {
  ResetStub();

  EchoRequest send_request;
  EchoRequest recv_request;
  EchoResponse send_response;
  EchoResponse recv_response;
  Status recv_status;

  ClientContext cli_ctx;
  ServerContext srv_ctx;
  grpc::ServerAsyncResponseWriter<EchoResponse> response_writer(&srv_ctx);

  send_request.set_message("Hello");
  std::unique_ptr<ClientAsyncResponseReader<EchoResponse> > response_reader(
      stub_->AsyncEcho(&cli_ctx, send_request, cq_.get()));

  srv_ctx.AsyncNotifyWhenDone(tag(5));
  service_.RequestEcho(&srv_ctx, &recv_request, &response_writer, cq_.get(),
                       cq_.get(), tag(2));

  Verifier(GetParam()).Expect(2, true).Verify(cq_.get());
  EXPECT_EQ(send_request.message(), recv_request.message());

  send_response.set_message(recv_request.message());
  response_writer.Finish(send_response, Status::OK, tag(3));
  Verifier(GetParam()).Expect(3, true).Verify(cq_.get());
  Verifier(GetParam()).Expect(5, true).Verify(cq_.get());
  EXPECT_FALSE(srv_ctx.IsCancelled());

  response_reader->Finish(&recv_response, &recv_status, tag(4));
  Verifier(GetParam()).Expect(4, true).Verify(cq_.get());

  EXPECT_EQ(send_response.message(), recv_response.message());
  EXPECT_TRUE(recv_status.ok());
}

TEST_P(AsyncEnd2endTest, UnimplementedRpc) {
  std::shared_ptr<Channel> channel =
      CreateChannel(server_address_.str(), InsecureChannelCredentials());
  std::unique_ptr<grpc::testing::UnimplementedService::Stub> stub;
  stub = grpc::testing::UnimplementedService::NewStub(channel);
  EchoRequest send_request;
  EchoResponse recv_response;
  Status recv_status;

  ClientContext cli_ctx;
  send_request.set_message("Hello");
  std::unique_ptr<ClientAsyncResponseReader<EchoResponse> > response_reader(
      stub->AsyncUnimplemented(&cli_ctx, send_request, cq_.get()));

  response_reader->Finish(&recv_response, &recv_status, tag(4));
  Verifier(GetParam()).Expect(4, false).Verify(cq_.get());

  EXPECT_EQ(StatusCode::UNIMPLEMENTED, recv_status.error_code());
  EXPECT_EQ("", recv_status.error_message());
}

INSTANTIATE_TEST_CASE_P(AsyncEnd2end, AsyncEnd2endTest,
                        ::testing::Values(false, true));

}  // namespace
}  // namespace testing
}  // namespace grpc

int main(int argc, char** argv) {
  grpc_test_init(argc, argv);
  ::testing::InitGoogleTest(&argc, argv);
  return RUN_ALL_TESTS();
}<|MERGE_RESOLUTION|>--- conflicted
+++ resolved
@@ -180,19 +180,6 @@
     int port = grpc_pick_unused_port_or_die();
     server_address_ << "localhost:" << port;
 
-<<<<<<< HEAD
-=======
-    // It is currently unsupported to mix sync and async services
-    // in the same server, so first test that (for coverage)
-    ServerBuilder build_bad;
-    build_bad.AddListeningPort(server_address_.str(),
-                               grpc::InsecureServerCredentials());
-    build_bad.RegisterAsyncService(&service_);
-    grpc::testing::TestService::Service sync_service;
-    build_bad.RegisterService(&sync_service);
-    GPR_ASSERT(build_bad.BuildAndStart() == nullptr);
-
->>>>>>> 7149ca6b
     // Setup server
     ServerBuilder builder;
     builder.AddListeningPort(server_address_.str(),
