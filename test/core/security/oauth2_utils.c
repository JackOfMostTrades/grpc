/*
 *
 * Copyright 2015-2016, Google Inc.
 * All rights reserved.
 *
 * Redistribution and use in source and binary forms, with or without
 * modification, are permitted provided that the following conditions are
 * met:
 *
 *     * Redistributions of source code must retain the above copyright
 * notice, this list of conditions and the following disclaimer.
 *     * Redistributions in binary form must reproduce the above
 * copyright notice, this list of conditions and the following disclaimer
 * in the documentation and/or other materials provided with the
 * distribution.
 *     * Neither the name of Google Inc. nor the names of its
 * contributors may be used to endorse or promote products derived from
 * this software without specific prior written permission.
 *
 * THIS SOFTWARE IS PROVIDED BY THE COPYRIGHT HOLDERS AND CONTRIBUTORS
 * "AS IS" AND ANY EXPRESS OR IMPLIED WARRANTIES, INCLUDING, BUT NOT
 * LIMITED TO, THE IMPLIED WARRANTIES OF MERCHANTABILITY AND FITNESS FOR
 * A PARTICULAR PURPOSE ARE DISCLAIMED. IN NO EVENT SHALL THE COPYRIGHT
 * OWNER OR CONTRIBUTORS BE LIABLE FOR ANY DIRECT, INDIRECT, INCIDENTAL,
 * SPECIAL, EXEMPLARY, OR CONSEQUENTIAL DAMAGES (INCLUDING, BUT NOT
 * LIMITED TO, PROCUREMENT OF SUBSTITUTE GOODS OR SERVICES; LOSS OF USE,
 * DATA, OR PROFITS; OR BUSINESS INTERRUPTION) HOWEVER CAUSED AND ON ANY
 * THEORY OF LIABILITY, WHETHER IN CONTRACT, STRICT LIABILITY, OR TORT
 * (INCLUDING NEGLIGENCE OR OTHERWISE) ARISING IN ANY WAY OUT OF THE USE
 * OF THIS SOFTWARE, EVEN IF ADVISED OF THE POSSIBILITY OF SUCH DAMAGE.
 *
 */

#include "test/core/security/oauth2_utils.h"

#include <string.h>

#include <grpc/grpc.h>
#include <grpc/grpc_security.h>
#include <grpc/support/alloc.h>
#include <grpc/support/log.h>
#include <grpc/support/slice.h>
#include <grpc/support/sync.h>

#include "src/core/security/credentials.h"

typedef struct {
<<<<<<< HEAD
  gpr_mu mu;
=======
  gpr_mu *mu;
>>>>>>> e2a8a3f4
  grpc_pollset *pollset;
  int is_done;
  char *token;
} oauth2_request;

static void on_oauth2_response(grpc_exec_ctx *exec_ctx, void *user_data,
                               grpc_credentials_md *md_elems, size_t num_md,
                               grpc_credentials_status status) {
  oauth2_request *request = user_data;
  char *token = NULL;
  gpr_slice token_slice;
  if (status == GRPC_CREDENTIALS_ERROR) {
    gpr_log(GPR_ERROR, "Fetching token failed.");
  } else {
    GPR_ASSERT(num_md == 1);
    token_slice = md_elems[0].value;
    token = gpr_malloc(GPR_SLICE_LENGTH(token_slice) + 1);
    memcpy(token, GPR_SLICE_START_PTR(token_slice),
           GPR_SLICE_LENGTH(token_slice));
    token[GPR_SLICE_LENGTH(token_slice)] = '\0';
  }
<<<<<<< HEAD
  gpr_mu_lock(&request->mu);
  request->is_done = 1;
  request->token = token;
  grpc_pollset_kick(request->pollset, NULL);
  gpr_mu_unlock(&request->mu);
=======
  gpr_mu_lock(request->mu);
  request->is_done = 1;
  request->token = token;
  grpc_pollset_kick(request->pollset, NULL);
  gpr_mu_unlock(request->mu);
>>>>>>> e2a8a3f4
}

static void do_nothing(grpc_exec_ctx *exec_ctx, void *unused, bool success) {}

char *grpc_test_fetch_oauth2_token_with_credentials(
    grpc_call_credentials *creds) {
  oauth2_request request;
  grpc_exec_ctx exec_ctx = GRPC_EXEC_CTX_INIT;
  grpc_closure do_nothing_closure;
  grpc_auth_metadata_context null_ctx = {"", "", NULL, NULL};

  request.pollset = gpr_malloc(grpc_pollset_size());
  grpc_pollset_init(request.pollset, &request.mu);
  request.is_done = 0;

  grpc_closure_init(&do_nothing_closure, do_nothing, NULL);

  grpc_call_credentials_get_request_metadata(&exec_ctx, creds, request.pollset,
                                             null_ctx, on_oauth2_response,
                                             &request);

  grpc_exec_ctx_finish(&exec_ctx);

<<<<<<< HEAD
  gpr_mu_lock(&request.mu);
=======
  gpr_mu_lock(request.mu);
>>>>>>> e2a8a3f4
  while (!request.is_done) {
    grpc_pollset_worker *worker = NULL;
    grpc_pollset_work(&exec_ctx, request.pollset, &worker,
                      gpr_now(GPR_CLOCK_MONOTONIC),
                      gpr_inf_future(GPR_CLOCK_MONOTONIC));
  }
<<<<<<< HEAD
  gpr_mu_unlock(&request.mu);
=======
  gpr_mu_unlock(request.mu);
>>>>>>> e2a8a3f4

  grpc_pollset_shutdown(&exec_ctx, request.pollset, &do_nothing_closure);
  grpc_exec_ctx_finish(&exec_ctx);
  grpc_pollset_destroy(request.pollset);
  gpr_free(request.pollset);
  return request.token;
}<|MERGE_RESOLUTION|>--- conflicted
+++ resolved
@@ -45,11 +45,7 @@
 #include "src/core/security/credentials.h"
 
 typedef struct {
-<<<<<<< HEAD
-  gpr_mu mu;
-=======
   gpr_mu *mu;
->>>>>>> e2a8a3f4
   grpc_pollset *pollset;
   int is_done;
   char *token;
@@ -71,19 +67,11 @@
            GPR_SLICE_LENGTH(token_slice));
     token[GPR_SLICE_LENGTH(token_slice)] = '\0';
   }
-<<<<<<< HEAD
-  gpr_mu_lock(&request->mu);
-  request->is_done = 1;
-  request->token = token;
-  grpc_pollset_kick(request->pollset, NULL);
-  gpr_mu_unlock(&request->mu);
-=======
   gpr_mu_lock(request->mu);
   request->is_done = 1;
   request->token = token;
   grpc_pollset_kick(request->pollset, NULL);
   gpr_mu_unlock(request->mu);
->>>>>>> e2a8a3f4
 }
 
 static void do_nothing(grpc_exec_ctx *exec_ctx, void *unused, bool success) {}
@@ -107,22 +95,14 @@
 
   grpc_exec_ctx_finish(&exec_ctx);
 
-<<<<<<< HEAD
-  gpr_mu_lock(&request.mu);
-=======
   gpr_mu_lock(request.mu);
->>>>>>> e2a8a3f4
   while (!request.is_done) {
     grpc_pollset_worker *worker = NULL;
     grpc_pollset_work(&exec_ctx, request.pollset, &worker,
                       gpr_now(GPR_CLOCK_MONOTONIC),
                       gpr_inf_future(GPR_CLOCK_MONOTONIC));
   }
-<<<<<<< HEAD
-  gpr_mu_unlock(&request.mu);
-=======
   gpr_mu_unlock(request.mu);
->>>>>>> e2a8a3f4
 
   grpc_pollset_shutdown(&exec_ctx, request.pollset, &do_nothing_closure);
   grpc_exec_ctx_finish(&exec_ctx);
