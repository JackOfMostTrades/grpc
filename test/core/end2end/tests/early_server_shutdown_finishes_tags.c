--- conflicted
+++ resolved
@@ -112,13 +112,8 @@
                                       &request_metadata_recv, f.cq,
                                       f.cq, tag(101)));
   grpc_server_shutdown(f.server);
-<<<<<<< HEAD
-  cq_expect_completion(cqv, tag(101), GRPC_OP_ERROR);
+  cq_expect_completion(cqv, tag(101), 0);
   cq_verify(cqv);
-=======
-  cq_expect_completion(v_server, tag(101), 0);
-  cq_verify(v_server);
->>>>>>> 54478f85
   GPR_ASSERT(s == NULL);
 
   end_test(&f);
