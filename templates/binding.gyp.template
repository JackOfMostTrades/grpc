%YAML 1.2
--- |
  # GRPC Node gyp file
  # This currently builds the Node extension and dependencies
  # This file has been automatically generated from a template file.
  # Please look at the templates directory instead.
  # This file can be regenerated from the template by running
  # tools/buildgen/generate_projects.sh

  # Copyright 2015, Google Inc.
  # All rights reserved.
  #
  # Redistribution and use in source and binary forms, with or without
  # modification, are permitted provided that the following conditions are
  # met:
  #
  #     * Redistributions of source code must retain the above copyright
  # notice, this list of conditions and the following disclaimer.
  #     * Redistributions in binary form must reproduce the above
  # copyright notice, this list of conditions and the following disclaimer
  # in the documentation and/or other materials provided with the
  # distribution.
  #     * Neither the name of Google Inc. nor the names of its
  # contributors may be used to endorse or promote products derived from
  # this software without specific prior written permission.
  #
  # THIS SOFTWARE IS PROVIDED BY THE COPYRIGHT HOLDERS AND CONTRIBUTORS
  # "AS IS" AND ANY EXPRESS OR IMPLIED WARRANTIES, INCLUDING, BUT NOT
  # LIMITED TO, THE IMPLIED WARRANTIES OF MERCHANTABILITY AND FITNESS FOR
  # A PARTICULAR PURPOSE ARE DISCLAIMED. IN NO EVENT SHALL THE COPYRIGHT
  # OWNER OR CONTRIBUTORS BE LIABLE FOR ANY DIRECT, INDIRECT, INCIDENTAL,
  # SPECIAL, EXEMPLARY, OR CONSEQUENTIAL DAMAGES (INCLUDING, BUT NOT
  # LIMITED TO, PROCUREMENT OF SUBSTITUTE GOODS OR SERVICES; LOSS OF USE,
  # DATA, OR PROFITS; OR BUSINESS INTERRUPTION) HOWEVER CAUSED AND ON ANY
  # THEORY OF LIABILITY, WHETHER IN CONTRACT, STRICT LIABILITY, OR TORT
  # (INCLUDING NEGLIGENCE OR OTHERWISE) ARISING IN ANY WAY OUT OF THE USE
  # OF THIS SOFTWARE, EVEN IF ADVISED OF THE POSSIBILITY OF SUCH DAMAGE.

  # Some of this file is built with the help of
  # https://n8.io/converting-a-c-library-to-gyp/
  {
    'variables': {
      'runtime%': 'node',
      # UV integration in C core is enabled by default. It can be disabled
      # by setting this argument to anything else.
      'grpc_uv%': 'true',
      # Some Node installations use the system installation of OpenSSL, and on
      # some systems, the system OpenSSL still does not have ALPN support. This
      # will let users recompile gRPC to work without ALPN.
      'grpc_alpn%': 'true',
      # Indicates that the library should be built with gcov.
      'grpc_gcov%': 'false'
    },
    'target_defaults': {
      'configurations': {
        % for name, args in configs.iteritems():
        %  if name in ['dbg', 'opt']:
        '${{'dbg':'Debug', 'opt': 'Release'}[name]}': {
          % for arg, prop in [('CPPFLAGS', 'cflags'), ('DEFINES', 'defines')]:
          %  if args.get(arg, None) is not None:
          '${prop}': [
            % for item in args.get(arg).split():
              '${item}',
            % endfor
          ],
          %  endif
          % endfor
        },
        %  endif
        % endfor
      },
      % for arg, prop in [('CPPFLAGS', 'cflags'), ('LDFLAGS', 'ldflags')]:
      %  if defaults['global'].get(arg, None) is not None:
      '${prop}': [
        % for item in defaults['global'].get(arg).split():
          '${item}',
        % endfor
      ],
      %  endif
      % endfor
      'include_dirs': [
        '.',
        'include'
      ],
      'defines': [
        'GPR_BACKWARDS_COMPATIBILITY_MODE'
      ],
      'conditions': [
        ['grpc_uv=="true"', {
          'defines': [
            'GRPC_ARES=0',
            # Disabling this while bugs are ironed out. Uncomment this to
            # re-enable libuv integration in C core.
            'GRPC_UV'
          ]
        }],
        ['grpc_gcov=="true"', {
          % for arg, prop in [('CPPFLAGS', 'cflags'), ('DEFINES', 'defines'), ('LDFLAGS', 'ldflags')]:
          %  if configs['gcov'].get(arg, None) is not None:
          '${prop}': [
            % for item in configs['gcov'].get(arg).split():
              '${item}',
            % endfor
          ],
          %  endif
          % endfor
        }],
        ['OS!="win" and runtime=="electron"', {
          "defines": [
            'OPENSSL_NO_THREADS'
          ]
        }],
        # This is the condition for using boringssl
        ['OS=="win" or runtime=="electron"', {
          "include_dirs": [
            "third_party/boringssl/include"
          ],
          "defines": [
            'OPENSSL_NO_ASM'
          ]
        }, {
          'conditions': [
            ['grpc_alpn=="true"', {
              'defines': [
                'TSI_OPENSSL_ALPN_SUPPORT=1'
              ],
            }, {
              'defines': [
                'TSI_OPENSSL_ALPN_SUPPORT=0'
              ],
            }]
          ],
          'include_dirs': [
            '<(node_root_dir)/deps/openssl/openssl/include',
          ],
          'conditions': [
           ["target_arch=='ia32'", {
               "include_dirs": [ "<(node_root_dir)/deps/openssl/config/piii" ]
           }],
           ["target_arch=='x64'", {
               "include_dirs": [ "<(node_root_dir)/deps/openssl/config/k8" ]
           }],
           ["target_arch=='arm'", {
               "include_dirs": [ "<(node_root_dir)/deps/openssl/config/arm" ]
           }]
          ]
        }],
        ['OS == "win"', {
          "include_dirs": [
            "third_party/zlib",
            "third_party/cares/cares"
          ],
          "defines": [
            '_WIN32_WINNT=0x0600',
            'WIN32_LEAN_AND_MEAN',
            '_HAS_EXCEPTIONS=0',
            'UNICODE',
            '_UNICODE',
            'NOMINMAX',
          ],
          "msvs_settings": {
            'VCCLCompilerTool': {
              'RuntimeLibrary': 1, # static debug
            }
          },
          "libraries": [
            "ws2_32"
          ]
        }, { # OS != "win"
          'include_dirs': [
<<<<<<< HEAD
            '<(node_root_dir)/deps/zlib'
=======
            '<(node_root_dir)/deps/zlib',
            '<(node_root_dir)/deps/cares/include',
          ],
          'conditions': [
            ['config=="gcov"', {
              'cflags': [
                '-ftest-coverage',
                '-fprofile-arcs',
                '-O0'
              ],
              'ldflags': [
                '-ftest-coverage',
                '-fprofile-arcs'
              ]
            }
           ]
>>>>>>> 891b5922
          ]
        }]
      ]
    },
    'conditions': [
      ['OS=="win" or runtime=="electron"', {
        'targets': [
          % for module in node_modules:
          % for lib in libs:
          % if lib.name in module.transitive_deps and lib.name == 'boringssl':
          {
            'cflags': [
              '-std=c99',
              '-Wall',
              '-Werror'
            ],
            'target_name': '${lib.name}',
            'product_prefix': 'lib',
            'type': 'static_library',
            'dependencies': [
              % for dep in getattr(lib, 'deps', []):
              '${dep}',
              % endfor
            ],
            'sources': [
              % for source in lib.src:
              '${source}',
              % endfor
            ]
          },
          % endif
          % endfor
          % endfor
        ]
      }],
      ['OS == "win"', {
        'targets': [
          {
            # IMPORTANT WINDOWS BUILD INFORMATION
            # This library does not build on Windows without modifying the Node
            # development packages that node-gyp downloads in order to build.
            # Due to https://github.com/nodejs/node/issues/4932, the headers for
            # BoringSSL conflict with the OpenSSL headers included by default
            # when including the Node headers. The remedy for this is to remove
            # the OpenSSL headers, from the downloaded Node development package,
            # which is typically located in `.node-gyp` in your home directory.
            'target_name': 'WINDOWS_BUILD_WARNING',
            'actions': [
              {
                'action_name': 'WINDOWS_BUILD_WARNING',
                'inputs': [
                  'package.json'
                ],
                'outputs': [
                  'ignore_this_part'
                ],
                'action': ['echo', 'IMPORTANT: Due to https://github.com/nodejs/node/issues/4932, to build this library on Windows, you must first remove <(node_root_dir)/include/node/openssl/']
              }
            ]
          },
          # Only want to compile zlib under Windows
          % for module in node_modules:
          % for lib in libs:
          % if lib.name in module.transitive_deps and lib.name == 'z':
          {
            'cflags': [
              '-std=c99',
              '-Wall',
              '-Werror'
            ],
            'target_name': '${lib.name}',
            'product_prefix': 'lib',
            'type': 'static_library',
            'dependencies': [
              % for dep in getattr(lib, 'deps', []):
              '${dep}',
              % endfor
            ],
            'sources': [
              % for source in lib.src:
              '${source}',
              % endfor
            ]
          },
          % endif
          % endfor
          % endfor
        ]
      }]
    ],
    'targets': [
  <%
      for lib in libs:
        if 'grpc' in lib.transitive_deps or lib.name == 'grpc':
          lib.deps.append('node_modules/cares/deps/cares/cares.gyp:cares')
      for module in node_modules:
        module.deps.append('node_modules/cares/deps/cares/cares.gyp:cares')
  %>
      % for module in node_modules:
      % for lib in libs:
      % if lib.name in module.transitive_deps and lib.name not in ('boringssl', 'z'):
      {
        'cflags': [
          '-std=c99',
          '-Wall',
          '-Werror'
        ],
        'target_name': '${lib.name}',
        'product_prefix': 'lib',
        'type': 'static_library',
        'dependencies': [
          % for dep in getattr(lib, 'deps', []):
          '${dep}',
          % endfor
        ],
        'sources': [
          % for source in lib.src:
          '${source}',
          % endfor
        ],
        "conditions": [
          ['OS == "mac"', {
            'xcode_settings': {
              'MACOSX_DEPLOYMENT_TARGET': '10.9'
            }
          }]
        ]
      },
      % endif
      % endfor
      {
        'include_dirs': [
          "<!(node -e \"require('nan')\")"
        ],
        'cflags': [
          '-std=c++11',
          '-pthread',
          '-zdefs',
          '-Wno-error=deprecated-declarations'
        ],
        "conditions": [
          ['OS=="win" or runtime=="electron"', {
            'dependencies': [
              % for dep in getattr(module, 'deps', []):
              % if dep == 'boringssl':
              "${dep}",
              % endif
              % endfor
            ]
          }],
          ['OS=="mac"', {
            'xcode_settings': {
              'MACOSX_DEPLOYMENT_TARGET': '10.9',
              'OTHER_CFLAGS': [
                '-stdlib=libc++',
                '-std=c++11'
              ]
            }
          }],
          ['OS=="win"', {
            'dependencies': [
              % for dep in getattr(module, 'deps', []):
              % if dep == 'z':
              "${dep}",
              % endif
              % endfor
            ]
          }],
          ['OS=="linux"', {
            'ldflags': [
              '-Wl,-wrap,memcpy'
            ]
          }]
        ],
        "target_name": "${module.name}",
        "sources": [
          % for source in module.src:
          "${source}",
          % endfor
        ],
        "dependencies": [
          % for dep in getattr(module, 'deps', []):
          % if dep not in ('boringssl', 'z'):
          "${dep}",
          % endif
          % endfor
        ]
      },
      % endfor
      {
        "target_name": "action_after_build",
        "type": "none",
        "dependencies": [ "<(module_name)" ],
        "copies": [
          {
            "files": [ "<(PRODUCT_DIR)/<(module_name).node"],
            "destination": "<(module_path)"
          }
        ]
      }
    ]
  }<|MERGE_RESOLUTION|>--- conflicted
+++ resolved
@@ -168,26 +168,8 @@
           ]
         }, { # OS != "win"
           'include_dirs': [
-<<<<<<< HEAD
-            '<(node_root_dir)/deps/zlib'
-=======
             '<(node_root_dir)/deps/zlib',
-            '<(node_root_dir)/deps/cares/include',
-          ],
-          'conditions': [
-            ['config=="gcov"', {
-              'cflags': [
-                '-ftest-coverage',
-                '-fprofile-arcs',
-                '-O0'
-              ],
-              'ldflags': [
-                '-ftest-coverage',
-                '-fprofile-arcs'
-              ]
-            }
-           ]
->>>>>>> 891b5922
+            '<(node_root_dir)/deps/cares/include'
           ]
         }]
       ]
