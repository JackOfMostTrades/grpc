--- conflicted
+++ resolved
@@ -164,14 +164,9 @@
       for polling_strategy in polling_strategies:
         env={'GRPC_DEFAULT_SSL_ROOTS_FILE_PATH':
                  _ROOT + '/src/core/lib/tsi/test_creds/ca.pem',
-<<<<<<< HEAD
              'GRPC_POLL_STRATEGY': polling_strategy,
              'GRPC_VERBOSITY': 'DEBUG'}
-        shortname_ext = '' if polling_strategy=='all' else ' polling=%s' % polling_strategy
-=======
-             'GRPC_POLL_STRATEGY': polling_strategy}
         shortname_ext = '' if polling_strategy=='all' else ' GRPC_POLL_STRATEGY=%s' % polling_strategy
->>>>>>> f6aefa3e
         if self.config.build_config in target['exclude_configs']:
           continue
         if self.platform == 'windows':
