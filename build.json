{
  "settings": {
    "#": "The public version number of the library.",
    "version": {
      "major": 0,
      "minor": 8,
      "micro": 0,
      "build": 0
    }
  },
  "filegroups": [
    {
      "name": "grpc_base",
      "public_headers": [
        "include/grpc/byte_buffer.h",
        "include/grpc/byte_buffer_reader.h",
        "include/grpc/grpc.h",
        "include/grpc/status.h"
      ],
      "headers": [
        "src/core/channel/census_filter.h",
        "src/core/channel/channel_args.h",
        "src/core/channel/channel_stack.h",
        "src/core/channel/child_channel.h",
        "src/core/channel/client_channel.h",
        "src/core/channel/client_setup.h",
        "src/core/channel/connected_channel.h",
        "src/core/channel/http_client_filter.h",
        "src/core/channel/http_filter.h",
        "src/core/channel/http_server_filter.h",
        "src/core/channel/metadata_buffer.h",
        "src/core/channel/noop_filter.h",
        "src/core/compression/algorithm.h",
        "src/core/compression/message_compress.h",
        "src/core/httpcli/format_request.h",
        "src/core/httpcli/httpcli.h",
        "src/core/httpcli/httpcli_security_context.h",
        "src/core/httpcli/parser.h",
        "src/core/iomgr/alarm.h",
        "src/core/iomgr/alarm_heap.h",
        "src/core/iomgr/alarm_internal.h",
        "src/core/iomgr/endpoint.h",
        "src/core/iomgr/endpoint_pair.h",
        "src/core/iomgr/fd_posix.h",
        "src/core/iomgr/iomgr.h",
        "src/core/iomgr/iomgr_internal.h",
        "src/core/iomgr/iomgr_posix.h",
        "src/core/iomgr/pollset.h",
        "src/core/iomgr/pollset_kick.h",
<<<<<<< HEAD
=======
        "src/core/iomgr/pollset_kick_posix.h",
        "src/core/iomgr/pollset_kick_windows.h",
>>>>>>> 7d8dcd71
        "src/core/iomgr/pollset_posix.h",
        "src/core/iomgr/pollset_windows.h",
        "src/core/iomgr/resolve_address.h",
        "src/core/iomgr/sockaddr.h",
        "src/core/iomgr/sockaddr_posix.h",
        "src/core/iomgr/sockaddr_utils.h",
        "src/core/iomgr/sockaddr_win32.h",
        "src/core/iomgr/socket_utils_posix.h",
        "src/core/iomgr/tcp_client.h",
        "src/core/iomgr/tcp_posix.h",
        "src/core/iomgr/tcp_server.h",
        "src/core/iomgr/time_averaged_stats.h",
        "src/core/iomgr/wakeup_fd.h",
        "src/core/statistics/census_interface.h",
        "src/core/statistics/census_log.h",
        "src/core/statistics/census_rpc_stats.h",
        "src/core/statistics/census_tracing.h",
        "src/core/statistics/hash_table.h",
        "src/core/statistics/window_stats.h",
        "src/core/surface/call.h",
        "src/core/surface/channel.h",
        "src/core/surface/client.h",
        "src/core/surface/completion_queue.h",
        "src/core/surface/event_string.h",
        "src/core/surface/lame_client.h",
        "src/core/surface/server.h",
        "src/core/surface/surface_trace.h",
        "src/core/transport/chttp2/bin_encoder.h",
        "src/core/transport/chttp2/frame.h",
        "src/core/transport/chttp2/frame_data.h",
        "src/core/transport/chttp2/frame_goaway.h",
        "src/core/transport/chttp2/frame_ping.h",
        "src/core/transport/chttp2/frame_rst_stream.h",
        "src/core/transport/chttp2/frame_settings.h",
        "src/core/transport/chttp2/frame_window_update.h",
        "src/core/transport/chttp2/hpack_parser.h",
        "src/core/transport/chttp2/hpack_table.h",
        "src/core/transport/chttp2/http2_errors.h",
        "src/core/transport/chttp2/huffsyms.h",
        "src/core/transport/chttp2/status_conversion.h",
        "src/core/transport/chttp2/stream_encoder.h",
        "src/core/transport/chttp2/stream_map.h",
        "src/core/transport/chttp2/timeout_encoding.h",
        "src/core/transport/chttp2/varint.h",
        "src/core/transport/chttp2_transport.h",
        "src/core/transport/metadata.h",
        "src/core/transport/stream_op.h",
        "src/core/transport/transport.h",
        "src/core/transport/transport_impl.h"
      ],
      "src": [
        "src/core/channel/call_op_string.c",
        "src/core/channel/census_filter.c",
        "src/core/channel/channel_args.c",
        "src/core/channel/channel_stack.c",
        "src/core/channel/child_channel.c",
        "src/core/channel/client_channel.c",
        "src/core/channel/client_setup.c",
        "src/core/channel/connected_channel.c",
        "src/core/channel/http_client_filter.c",
        "src/core/channel/http_filter.c",
        "src/core/channel/http_server_filter.c",
        "src/core/channel/metadata_buffer.c",
        "src/core/channel/noop_filter.c",
        "src/core/compression/algorithm.c",
        "src/core/compression/message_compress.c",
        "src/core/httpcli/format_request.c",
        "src/core/httpcli/httpcli.c",
        "src/core/httpcli/httpcli_security_context.c",
        "src/core/httpcli/parser.c",
        "src/core/iomgr/alarm.c",
        "src/core/iomgr/alarm_heap.c",
        "src/core/iomgr/endpoint.c",
        "src/core/iomgr/endpoint_pair_posix.c",
        "src/core/iomgr/fd_posix.c",
        "src/core/iomgr/iomgr.c",
        "src/core/iomgr/iomgr_posix.c",
        "src/core/iomgr/pollset_kick.c",
        "src/core/iomgr/pollset_multipoller_with_poll_posix.c",
        "src/core/iomgr/pollset_posix.c",
        "src/core/iomgr/pollset_windows.c",
        "src/core/iomgr/resolve_address.c",
        "src/core/iomgr/sockaddr_utils.c",
        "src/core/iomgr/socket_utils_common_posix.c",
        "src/core/iomgr/socket_utils_linux.c",
        "src/core/iomgr/socket_utils_posix.c",
        "src/core/iomgr/tcp_client_posix.c",
        "src/core/iomgr/tcp_posix.c",
        "src/core/iomgr/tcp_server_posix.c",
        "src/core/iomgr/time_averaged_stats.c",
        "src/core/iomgr/wakeup_fd.c",
        "src/core/iomgr/wakeup_fd_eventfd.c",
        "src/core/iomgr/wakeup_fd_nospecial.c",
        "src/core/iomgr/wakeup_fd_pipe.c",
        "src/core/statistics/census_init.c",
        "src/core/statistics/census_log.c",
        "src/core/statistics/census_rpc_stats.c",
        "src/core/statistics/census_tracing.c",
        "src/core/statistics/hash_table.c",
        "src/core/statistics/window_stats.c",
        "src/core/surface/byte_buffer.c",
        "src/core/surface/byte_buffer_reader.c",
        "src/core/surface/call.c",
        "src/core/surface/channel.c",
        "src/core/surface/channel_create.c",
        "src/core/surface/client.c",
        "src/core/surface/completion_queue.c",
        "src/core/surface/event_string.c",
        "src/core/surface/init.c",
        "src/core/surface/lame_client.c",
        "src/core/surface/secure_channel_create.c",
        "src/core/surface/secure_server_create.c",
        "src/core/surface/server.c",
        "src/core/surface/server_chttp2.c",
        "src/core/surface/server_create.c",
        "src/core/transport/chttp2/alpn.c",
        "src/core/transport/chttp2/bin_encoder.c",
        "src/core/transport/chttp2/frame_data.c",
        "src/core/transport/chttp2/frame_goaway.c",
        "src/core/transport/chttp2/frame_ping.c",
        "src/core/transport/chttp2/frame_rst_stream.c",
        "src/core/transport/chttp2/frame_settings.c",
        "src/core/transport/chttp2/frame_window_update.c",
        "src/core/transport/chttp2/hpack_parser.c",
        "src/core/transport/chttp2/hpack_table.c",
        "src/core/transport/chttp2/huffsyms.c",
        "src/core/transport/chttp2/status_conversion.c",
        "src/core/transport/chttp2/stream_encoder.c",
        "src/core/transport/chttp2/stream_map.c",
        "src/core/transport/chttp2/timeout_encoding.c",
        "src/core/transport/chttp2/varint.c",
        "src/core/transport/chttp2_transport.c",
        "src/core/transport/metadata.c",
        "src/core/transport/stream_op.c",
        "src/core/transport/transport.c",
        "third_party/cJSON/cJSON.c"
      ]
    }
  ],
  "libs": [
    {
      "name": "gpr",
      "build": "all",
      "language": "c",
      "public_headers": [
        "include/grpc/support/alloc.h",
        "include/grpc/support/atm.h",
        "include/grpc/support/atm_gcc_atomic.h",
        "include/grpc/support/atm_gcc_sync.h",
        "include/grpc/support/atm_win32.h",
        "include/grpc/support/cancellable_platform.h",
        "include/grpc/support/cmdline.h",
        "include/grpc/support/histogram.h",
        "include/grpc/support/host_port.h",
        "include/grpc/support/log.h",
        "include/grpc/support/port_platform.h",
        "include/grpc/support/slice.h",
        "include/grpc/support/slice_buffer.h",
        "include/grpc/support/string.h",
        "include/grpc/support/sync.h",
        "include/grpc/support/sync_generic.h",
        "include/grpc/support/sync_posix.h",
        "include/grpc/support/sync_win32.h",
        "include/grpc/support/thd.h",
        "include/grpc/support/thd_posix.h",
        "include/grpc/support/thd_win32.h",
        "include/grpc/support/time.h",
        "include/grpc/support/time_posix.h",
        "include/grpc/support/time_win32.h",
        "include/grpc/support/useful.h"
      ],
      "headers": [
        "src/core/support/cpu.h",
        "src/core/support/murmur_hash.h",
        "src/core/support/thd_internal.h"
      ],
      "src": [
        "src/core/support/alloc.c",
        "src/core/support/cancellable.c",
        "src/core/support/cmdline.c",
        "src/core/support/cpu_linux.c",
        "src/core/support/cpu_posix.c",
        "src/core/support/histogram.c",
        "src/core/support/host_port.c",
        "src/core/support/log.c",
        "src/core/support/log_android.c",
        "src/core/support/log_linux.c",
        "src/core/support/log_posix.c",
        "src/core/support/log_win32.c",
        "src/core/support/murmur_hash.c",
        "src/core/support/slice.c",
        "src/core/support/slice_buffer.c",
        "src/core/support/string.c",
        "src/core/support/string_posix.c",
        "src/core/support/string_win32.c",
        "src/core/support/sync.c",
        "src/core/support/sync_posix.c",
        "src/core/support/sync_win32.c",
        "src/core/support/thd_posix.c",
        "src/core/support/thd_win32.c",
        "src/core/support/time.c",
        "src/core/support/time_posix.c",
        "src/core/support/time_win32.c"
      ],
      "secure": false,
      "vs_project_guid": "{B23D3D1A-9438-4EDA-BEB6-9A0A03D17792}"
    },
    {
      "name": "gpr_test_util",
      "build": "private",
      "language": "c",
      "src": [
        "test/core/util/test_config.c"
      ],
      "vs_project_guid": "{EAB0A629-17A9-44DB-B5FF-E91A721FE037}"
    },
    {
      "name": "grpc",
      "build": "all",
      "language": "c",
      "public_headers": [
        "include/grpc/grpc_security.h"
      ],
      "headers": [
        "src/core/security/auth.h",
        "src/core/security/base64.h",
        "src/core/security/credentials.h",
        "src/core/security/google_root_certs.h",
        "src/core/security/json_token.h",
        "src/core/security/secure_transport_setup.h",
        "src/core/security/security_context.h",
        "src/core/tsi/fake_transport_security.h",
        "src/core/tsi/ssl_transport_security.h",
        "src/core/tsi/transport_security.h",
        "src/core/tsi/transport_security_interface.h"
      ],
      "src": [
        "src/core/security/auth.c",
        "src/core/security/base64.c",
        "src/core/security/credentials.c",
        "src/core/security/factories.c",
        "src/core/security/google_root_certs.c",
        "src/core/security/json_token.c",
        "src/core/security/secure_endpoint.c",
        "src/core/security/secure_transport_setup.c",
        "src/core/security/security_context.c",
        "src/core/security/server_secure_chttp2.c",
        "src/core/tsi/fake_transport_security.c",
        "src/core/tsi/ssl_transport_security.c",
        "src/core/tsi/transport_security.c"
      ],
      "deps": [
        "gpr"
      ],
      "baselib": true,
      "filegroups": [
        "grpc_base"
      ],
      "secure": true,
      "vs_project_guid": "{29D16885-7228-4C31-81ED-5F9187C7F2A9}"
    },
    {
      "name": "grpc_test_util",
      "build": "private",
      "language": "c",
      "src": [
        "test/core/end2end/cq_verifier.c",
        "test/core/end2end/data/prod_roots_certs.c",
        "test/core/end2end/data/server1_cert.c",
        "test/core/end2end/data/server1_key.c",
        "test/core/end2end/data/test_root_cert.c",
        "test/core/iomgr/endpoint_tests.c",
        "test/core/statistics/census_log_tests.c",
        "test/core/transport/transport_end2end_tests.c",
        "test/core/util/grpc_profiler.c",
        "test/core/util/parse_hexstring.c",
        "test/core/util/port_posix.c",
        "test/core/util/slice_splitter.c"
      ],
      "vs_project_guid": "{17BCAFC0-5FDC-4C94-AEB9-95F3E220614B}"
    },
    {
      "name": "grpc_unsecure",
      "build": "all",
      "language": "c",
      "deps": [
        "gpr"
      ],
      "baselib": true,
      "filegroups": [
        "grpc_base"
      ],
      "secure": false,
      "vs_project_guid": "{46CEDFFF-9692-456A-AA24-38B5D6BCF4C5}"
    },
    {
      "name": "grpc++",
      "build": "all",
      "language": "c++",
      "public_headers": [
        "include/grpc++/async_server.h",
        "include/grpc++/async_server_context.h",
        "include/grpc++/channel_arguments.h",
        "include/grpc++/channel_interface.h",
        "include/grpc++/client_context.h",
        "include/grpc++/completion_queue.h",
        "include/grpc++/config.h",
        "include/grpc++/create_channel.h",
        "include/grpc++/credentials.h",
        "include/grpc++/impl/internal_stub.h",
        "include/grpc++/impl/rpc_method.h",
        "include/grpc++/impl/rpc_service_method.h",
        "include/grpc++/server.h",
        "include/grpc++/server_builder.h",
        "include/grpc++/server_context.h",
        "include/grpc++/server_credentials.h",
        "include/grpc++/status.h",
        "include/grpc++/stream.h",
        "include/grpc++/stream_context_interface.h"
      ],
      "headers": [
        "src/cpp/client/channel.h",
        "src/cpp/proto/proto_utils.h",
        "src/cpp/server/server_rpc_handler.h",
        "src/cpp/server/thread_pool.h",
        "src/cpp/stream/stream_context.h",
        "src/cpp/util/time.h"
      ],
      "src": [
        "src/cpp/client/channel.cc",
        "src/cpp/client/channel_arguments.cc",
        "src/cpp/client/client_context.cc",
        "src/cpp/client/create_channel.cc",
        "src/cpp/client/credentials.cc",
        "src/cpp/client/internal_stub.cc",
        "src/cpp/common/rpc_method.cc",
        "src/cpp/proto/proto_utils.cc",
        "src/cpp/server/async_server.cc",
        "src/cpp/server/async_server_context.cc",
        "src/cpp/server/completion_queue.cc",
        "src/cpp/server/server.cc",
        "src/cpp/server/server_builder.cc",
        "src/cpp/server/server_context_impl.cc",
        "src/cpp/server/server_credentials.cc",
        "src/cpp/server/server_rpc_handler.cc",
        "src/cpp/server/thread_pool.cc",
        "src/cpp/stream/stream_context.cc",
        "src/cpp/util/status.cc",
        "src/cpp/util/time.cc"
      ],
      "deps": [
        "grpc"
      ],
      "secure": true,
      "vs_project_guid": "{C187A093-A0FE-489D-A40A-6E33DE0F9FEB}"
    },
    {
      "name": "grpc++_test_util",
      "build": "private",
      "language": "c++",
      "src": [
        "test/cpp/util/messages.proto",
        "test/cpp/util/echo.proto",
        "test/cpp/util/echo_duplicate.proto",
        "test/cpp/end2end/async_test_server.cc",
        "test/cpp/util/create_test_channel.cc"
      ]
    },
    {
      "name": "tips_client_lib",
      "build": "private",
      "language": "c++",
      "src": [
        "examples/tips/label.proto",
        "examples/tips/empty.proto",
        "examples/tips/pubsub.proto",
        "examples/tips/client.cc"
      ],
      "deps": [
        "grpc++",
        "grpc",
        "gpr"
      ]
    }
  ],
  "targets": [
    {
      "name": "alarm_heap_test",
      "build": "test",
      "language": "c",
      "src": [
        "test/core/iomgr/alarm_heap_test.c"
      ],
      "deps": [
        "grpc_test_util",
        "grpc",
        "gpr_test_util",
        "gpr"
      ]
    },
    {
      "name": "alarm_list_test",
      "build": "test",
      "language": "c",
      "src": [
        "test/core/iomgr/alarm_list_test.c"
      ],
      "deps": [
        "grpc_test_util",
        "grpc",
        "gpr_test_util",
        "gpr"
      ]
    },
    {
      "name": "alarm_test",
      "build": "test",
      "language": "c",
      "src": [
        "test/core/iomgr/alarm_test.c"
      ],
      "deps": [
        "grpc_test_util",
        "grpc",
        "gpr_test_util",
        "gpr"
      ]
    },
    {
      "name": "alpn_test",
      "build": "test",
      "language": "c",
      "src": [
        "test/core/transport/chttp2/alpn_test.c"
      ],
      "deps": [
        "grpc_test_util",
        "grpc",
        "gpr_test_util",
        "gpr"
      ]
    },
    {
      "name": "bin_encoder_test",
      "build": "test",
      "language": "c",
      "src": [
        "test/core/transport/chttp2/bin_encoder_test.c"
      ],
      "deps": [
        "grpc_test_util",
        "grpc",
        "gpr_test_util",
        "gpr"
      ]
    },
    {
      "name": "census_hash_table_test",
      "build": "test",
      "language": "c",
      "src": [
        "test/core/statistics/hash_table_test.c"
      ],
      "deps": [
        "grpc_test_util",
        "grpc",
        "gpr_test_util",
        "gpr"
      ]
    },
    {
      "name": "census_statistics_multiple_writers_circular_buffer_test",
      "build": "test",
      "language": "c",
      "src": [
        "test/core/statistics/multiple_writers_circular_buffer_test.c"
      ],
      "deps": [
        "grpc_test_util",
        "grpc",
        "gpr_test_util",
        "gpr"
      ]
    },
    {
      "name": "census_statistics_multiple_writers_test",
      "build": "test",
      "language": "c",
      "src": [
        "test/core/statistics/multiple_writers_test.c"
      ],
      "deps": [
        "grpc_test_util",
        "grpc",
        "gpr_test_util",
        "gpr"
      ]
    },
    {
      "name": "census_statistics_performance_test",
      "build": "test",
      "language": "c",
      "src": [
        "test/core/statistics/performance_test.c"
      ],
      "deps": [
        "grpc_test_util",
        "grpc",
        "gpr_test_util",
        "gpr"
      ]
    },
    {
      "name": "census_statistics_quick_test",
      "build": "test",
      "language": "c",
      "src": [
        "test/core/statistics/quick_test.c"
      ],
      "deps": [
        "grpc_test_util",
        "grpc",
        "gpr_test_util",
        "gpr"
      ]
    },
    {
      "name": "census_statistics_small_log_test",
      "build": "test",
      "language": "c",
      "src": [
        "test/core/statistics/small_log_test.c"
      ],
      "deps": [
        "grpc_test_util",
        "grpc",
        "gpr_test_util",
        "gpr"
      ]
    },
    {
      "name": "census_stats_store_test",
      "build": "executable",
      "language": "c",
      "src": [
        "test/core/statistics/rpc_stats_test.c"
      ],
      "deps": [
        "grpc_test_util",
        "grpc",
        "gpr_test_util",
        "gpr"
      ]
    },
    {
      "name": "census_stub_test",
      "build": "test",
      "language": "c",
      "src": [
        "test/core/statistics/census_stub_test.c"
      ],
      "deps": [
        "grpc_test_util",
        "grpc",
        "gpr_test_util",
        "gpr"
      ]
    },
    {
      "name": "census_trace_store_test",
      "build": "executable",
      "language": "c",
      "src": [
        "test/core/statistics/trace_test.c"
      ],
      "deps": [
        "grpc_test_util",
        "grpc",
        "gpr_test_util",
        "gpr"
      ]
    },
    {
      "name": "census_window_stats_test",
      "build": "test",
      "language": "c",
      "src": [
        "test/core/statistics/window_stats_test.c"
      ],
      "deps": [
        "grpc_test_util",
        "grpc",
        "gpr_test_util",
        "gpr"
      ]
    },
    {
      "name": "chttp2_status_conversion_test",
      "build": "test",
      "language": "c",
      "src": [
        "test/core/transport/chttp2/status_conversion_test.c"
      ],
      "deps": [
        "grpc_test_util",
        "grpc",
        "gpr_test_util",
        "gpr"
      ]
    },
    {
      "name": "chttp2_stream_encoder_test",
      "build": "test",
      "language": "c",
      "src": [
        "test/core/transport/chttp2/stream_encoder_test.c"
      ],
      "deps": [
        "grpc_test_util",
        "grpc",
        "gpr_test_util",
        "gpr"
      ]
    },
    {
      "name": "chttp2_stream_map_test",
      "build": "test",
      "language": "c",
      "src": [
        "test/core/transport/chttp2/stream_map_test.c"
      ],
      "deps": [
        "grpc_test_util",
        "grpc",
        "gpr_test_util",
        "gpr"
      ]
    },
    {
      "name": "chttp2_transport_end2end_test",
      "build": "test",
      "language": "c",
      "src": [
        "test/core/transport/chttp2_transport_end2end_test.c"
      ],
      "deps": [
        "grpc_test_util",
        "grpc",
        "gpr_test_util",
        "gpr"
      ]
    },
    {
      "name": "dualstack_socket_test",
      "build": "test",
      "language": "c",
      "src": [
        "test/core/end2end/dualstack_socket_test.c"
      ],
      "deps": [
        "grpc_test_util",
        "grpc",
        "gpr_test_util",
        "gpr"
      ]
    },
    {
      "name": "echo_client",
      "build": "test",
      "language": "c",
      "src": [
        "test/core/echo/client.c"
      ],
      "deps": [
        "grpc_test_util",
        "grpc",
        "gpr_test_util",
        "gpr"
      ],
      "run": false
    },
    {
      "name": "echo_server",
      "build": "test",
      "language": "c",
      "src": [
        "test/core/echo/server.c"
      ],
      "deps": [
        "grpc_test_util",
        "grpc",
        "gpr_test_util",
        "gpr"
      ],
      "run": false
    },
    {
      "name": "echo_test",
      "build": "test",
      "language": "c",
      "src": [
        "test/core/echo/echo_test.c"
      ],
      "deps": [
        "grpc_test_util",
        "grpc",
        "gpr_test_util",
        "gpr"
      ]
    },
    {
      "name": "fd_posix_test",
      "build": "test",
      "language": "c",
      "src": [
        "test/core/iomgr/fd_posix_test.c"
      ],
      "deps": [
        "grpc_test_util",
        "grpc",
        "gpr_test_util",
        "gpr"
      ]
    },
    {
      "name": "fling_client",
      "build": "test",
      "language": "c",
      "src": [
        "test/core/fling/client.c"
      ],
      "deps": [
        "grpc_test_util",
        "grpc",
        "gpr_test_util",
        "gpr"
      ],
      "run": false
    },
    {
      "name": "fling_server",
      "build": "test",
      "language": "c",
      "src": [
        "test/core/fling/server.c"
      ],
      "deps": [
        "grpc_test_util",
        "grpc",
        "gpr_test_util",
        "gpr"
      ],
      "run": false
    },
    {
      "name": "fling_stream_test",
      "build": "test",
      "language": "c",
      "src": [
        "test/core/fling/fling_stream_test.c"
      ],
      "deps": [
        "grpc_test_util",
        "grpc",
        "gpr_test_util",
        "gpr"
      ]
    },
    {
      "name": "fling_test",
      "build": "test",
      "language": "c",
      "src": [
        "test/core/fling/fling_test.c"
      ],
      "deps": [
        "grpc_test_util",
        "grpc",
        "gpr_test_util",
        "gpr"
      ]
    },
    {
      "name": "gen_hpack_tables",
      "build": "tool",
      "language": "c",
      "src": [
        "src/core/transport/chttp2/gen_hpack_tables.c"
      ],
      "deps": [
        "grpc_test_util",
        "gpr",
        "grpc"
      ]
    },
    {
      "name": "gpr_cancellable_test",
      "build": "test",
      "language": "c",
      "src": [
        "test/core/support/cancellable_test.c"
      ],
      "deps": [
        "gpr_test_util",
        "gpr"
      ]
    },
    {
      "name": "gpr_cmdline_test",
      "build": "test",
      "language": "c",
      "src": [
        "test/core/support/cmdline_test.c"
      ],
      "deps": [
        "gpr_test_util",
        "gpr"
      ]
    },
    {
      "name": "gpr_histogram_test",
      "build": "test",
      "language": "c",
      "src": [
        "test/core/support/histogram_test.c"
      ],
      "deps": [
        "gpr_test_util",
        "gpr"
      ]
    },
    {
      "name": "gpr_host_port_test",
      "build": "test",
      "language": "c",
      "src": [
        "test/core/support/host_port_test.c"
      ],
      "deps": [
        "gpr_test_util",
        "gpr"
      ]
    },
    {
      "name": "gpr_log_test",
      "build": "test",
      "language": "c",
      "src": [
        "test/core/support/log_test.c"
      ],
      "deps": [
        "gpr_test_util",
        "gpr"
      ]
    },
    {
      "name": "gpr_slice_buffer_test",
      "build": "test",
      "language": "c",
      "src": [
        "test/core/support/slice_buffer_test.c"
      ],
      "deps": [
        "gpr_test_util",
        "gpr"
      ]
    },
    {
      "name": "gpr_slice_test",
      "build": "test",
      "language": "c",
      "src": [
        "test/core/support/slice_test.c"
      ],
      "deps": [
        "gpr_test_util",
        "gpr"
      ]
    },
    {
      "name": "gpr_string_test",
      "build": "test",
      "language": "c",
      "src": [
        "test/core/support/string_test.c"
      ],
      "deps": [
        "gpr_test_util",
        "gpr"
      ]
    },
    {
      "name": "gpr_sync_test",
      "build": "test",
      "language": "c",
      "src": [
        "test/core/support/sync_test.c"
      ],
      "deps": [
        "gpr_test_util",
        "gpr"
      ]
    },
    {
      "name": "gpr_thd_test",
      "build": "test",
      "language": "c",
      "src": [
        "test/core/support/thd_test.c"
      ],
      "deps": [
        "gpr_test_util",
        "gpr"
      ]
    },
    {
      "name": "gpr_time_test",
      "build": "test",
      "language": "c",
      "src": [
        "test/core/support/time_test.c"
      ],
      "deps": [
        "gpr_test_util",
        "gpr"
      ]
    },
    {
      "name": "gpr_useful_test",
      "build": "test",
      "language": "c",
      "src": [
        "test/core/support/useful_test.c"
      ],
      "deps": [
        "gpr_test_util",
        "gpr"
      ]
    },
    {
      "name": "grpc_base64_test",
      "build": "test",
      "language": "c",
      "src": [
        "test/core/security/base64_test.c"
      ],
      "deps": [
        "grpc_test_util",
        "grpc",
        "gpr_test_util",
        "gpr"
      ]
    },
    {
      "name": "grpc_byte_buffer_reader_test",
      "build": "test",
      "language": "c",
      "src": [
        "test/core/surface/byte_buffer_reader_test.c"
      ],
      "deps": [
        "grpc_test_util",
        "grpc",
        "gpr_test_util",
        "gpr"
      ]
    },
    {
      "name": "grpc_channel_stack_test",
      "build": "test",
      "language": "c",
      "src": [
        "test/core/channel/channel_stack_test.c"
      ],
      "deps": [
        "grpc_test_util",
        "grpc",
        "gpr_test_util",
        "gpr"
      ]
    },
    {
      "name": "grpc_completion_queue_benchmark",
      "build": "benchmark",
      "language": "c",
      "src": [
        "test/core/surface/completion_queue_benchmark.c"
      ],
      "deps": [
        "grpc_test_util",
        "grpc",
        "gpr_test_util",
        "gpr"
      ]
    },
    {
      "name": "grpc_completion_queue_test",
      "build": "test",
      "language": "c",
      "src": [
        "test/core/surface/completion_queue_test.c"
      ],
      "deps": [
        "grpc_test_util",
        "grpc",
        "gpr_test_util",
        "gpr"
      ]
    },
    {
      "name": "grpc_credentials_test",
      "build": "test",
      "language": "c",
      "src": [
        "test/core/security/credentials_test.c"
      ],
      "deps": [
        "grpc_test_util",
        "grpc",
        "gpr_test_util",
        "gpr"
      ]
    },
    {
      "name": "grpc_fetch_oauth2",
      "build": "tool",
      "language": "c",
      "src": [
        "test/core/security/fetch_oauth2.c"
      ],
      "deps": [
        "grpc_test_util",
        "grpc",
        "gpr_test_util",
        "gpr"
      ]
    },
    {
      "name": "grpc_json_token_test",
      "build": "test",
      "language": "c",
      "src": [
        "test/core/security/json_token_test.c"
      ],
      "deps": [
        "grpc_test_util",
        "grpc",
        "gpr_test_util",
        "gpr"
      ]
    },
    {
      "name": "grpc_stream_op_test",
      "build": "test",
      "language": "c",
      "src": [
        "test/core/transport/stream_op_test.c"
      ],
      "deps": [
        "grpc_test_util",
        "grpc",
        "gpr_test_util",
        "gpr"
      ]
    },
    {
      "name": "hpack_parser_test",
      "build": "test",
      "language": "c",
      "src": [
        "test/core/transport/chttp2/hpack_parser_test.c"
      ],
      "deps": [
        "grpc_test_util",
        "grpc",
        "gpr_test_util",
        "gpr"
      ]
    },
    {
      "name": "hpack_table_test",
      "build": "test",
      "language": "c",
      "src": [
        "test/core/transport/chttp2/hpack_table_test.c"
      ],
      "deps": [
        "grpc_test_util",
        "grpc",
        "gpr_test_util",
        "gpr"
      ]
    },
    {
      "name": "httpcli_format_request_test",
      "build": "test",
      "language": "c",
      "src": [
        "test/core/httpcli/format_request_test.c"
      ],
      "deps": [
        "grpc_test_util",
        "grpc",
        "gpr_test_util",
        "gpr"
      ]
    },
    {
      "name": "httpcli_parser_test",
      "build": "test",
      "language": "c",
      "src": [
        "test/core/httpcli/parser_test.c"
      ],
      "deps": [
        "grpc_test_util",
        "grpc",
        "gpr_test_util",
        "gpr"
      ]
    },
    {
      "name": "httpcli_test",
      "build": "test",
      "language": "c",
      "src": [
        "test/core/httpcli/httpcli_test.c"
      ],
      "deps": [
        "grpc_test_util",
        "grpc",
        "gpr_test_util",
        "gpr"
      ]
    },
    {
      "name": "lame_client_test",
      "build": "test",
      "language": "c",
      "src": [
        "test/core/surface/lame_client_test.c"
      ],
      "deps": [
        "grpc_test_util",
        "grpc",
        "gpr_test_util",
        "gpr"
      ]
    },
    {
      "name": "low_level_ping_pong_benchmark",
      "build": "benchmark",
      "language": "c",
      "src": [
        "test/core/network_benchmarks/low_level_ping_pong.c"
      ],
      "deps": [
        "grpc_test_util",
        "grpc",
        "gpr_test_util",
        "gpr"
      ]
    },
    {
      "name": "message_compress_test",
      "build": "test",
      "language": "c",
      "src": [
        "test/core/compression/message_compress_test.c"
      ],
      "deps": [
        "grpc_test_util",
        "grpc",
        "gpr_test_util",
        "gpr"
      ]
    },
    {
      "name": "metadata_buffer_test",
      "build": "test",
      "language": "c",
      "src": [
        "test/core/channel/metadata_buffer_test.c"
      ],
      "deps": [
        "grpc_test_util",
        "grpc",
        "gpr_test_util",
        "gpr"
      ]
    },
    {
      "name": "murmur_hash_test",
      "build": "test",
      "language": "c",
      "src": [
        "test/core/support/murmur_hash_test.c"
      ],
      "deps": [
        "gpr_test_util",
        "gpr"
      ]
    },
    {
      "name": "no_server_test",
      "build": "test",
      "language": "c",
      "src": [
        "test/core/end2end/no_server_test.c"
      ],
      "deps": [
        "grpc_test_util",
        "grpc",
        "gpr_test_util",
        "gpr"
      ]
    },
    {
      "name": "poll_kick_test",
      "build": "test",
      "language": "c",
      "src": [
        "test/core/iomgr/poll_kick_test.c"
      ],
      "deps": [
        "grpc_test_util",
        "grpc",
        "gpr_test_util",
        "gpr"
      ]
    },
    {
      "name": "resolve_address_test",
      "build": "test",
      "language": "c",
      "src": [
        "test/core/iomgr/resolve_address_test.c"
      ],
      "deps": [
        "grpc_test_util",
        "grpc",
        "gpr_test_util",
        "gpr"
      ]
    },
    {
      "name": "secure_endpoint_test",
      "build": "test",
      "language": "c",
      "src": [
        "test/core/security/secure_endpoint_test.c"
      ],
      "deps": [
        "grpc_test_util",
        "grpc",
        "gpr_test_util",
        "gpr"
      ]
    },
    {
      "name": "sockaddr_utils_test",
      "build": "test",
      "language": "c",
      "src": [
        "test/core/iomgr/sockaddr_utils_test.c"
      ],
      "deps": [
        "grpc_test_util",
        "grpc",
        "gpr_test_util",
        "gpr"
      ]
    },
    {
      "name": "tcp_client_posix_test",
      "build": "test",
      "language": "c",
      "src": [
        "test/core/iomgr/tcp_client_posix_test.c"
      ],
      "deps": [
        "grpc_test_util",
        "grpc",
        "gpr_test_util",
        "gpr"
      ]
    },
    {
      "name": "tcp_posix_test",
      "build": "test",
      "language": "c",
      "src": [
        "test/core/iomgr/tcp_posix_test.c"
      ],
      "deps": [
        "grpc_test_util",
        "grpc",
        "gpr_test_util",
        "gpr"
      ]
    },
    {
      "name": "tcp_server_posix_test",
      "build": "test",
      "language": "c",
      "src": [
        "test/core/iomgr/tcp_server_posix_test.c"
      ],
      "deps": [
        "grpc_test_util",
        "grpc",
        "gpr_test_util",
        "gpr"
      ]
    },
    {
      "name": "time_averaged_stats_test",
      "build": "test",
      "language": "c",
      "src": [
        "test/core/iomgr/time_averaged_stats_test.c"
      ],
      "deps": [
        "grpc_test_util",
        "grpc",
        "gpr_test_util",
        "gpr"
      ]
    },
    {
      "name": "time_test",
      "build": "test",
      "language": "c",
      "src": [
        "test/core/support/time_test.c"
      ],
      "deps": [
        "grpc_test_util",
        "grpc",
        "gpr_test_util",
        "gpr"
      ]
    },
    {
      "name": "timeout_encoding_test",
      "build": "test",
      "language": "c",
      "src": [
        "test/core/transport/chttp2/timeout_encoding_test.c"
      ],
      "deps": [
        "grpc_test_util",
        "grpc",
        "gpr_test_util",
        "gpr"
      ]
    },
    {
      "name": "transport_metadata_test",
      "build": "test",
      "language": "c",
      "src": [
        "test/core/transport/metadata_test.c"
      ],
      "deps": [
        "grpc_test_util",
        "grpc",
        "gpr_test_util",
        "gpr"
      ]
    },
    {
      "name": "channel_arguments_test",
      "build": "test",
      "language": "c++",
      "src": [
        "test/cpp/client/channel_arguments_test.cc"
      ],
      "deps": [
        "grpc++",
        "grpc",
        "gpr"
      ]
    },
    {
      "name": "cpp_plugin",
      "build": "protoc",
      "language": "c++",
      "headers": [
        "src/compiler/cpp_generator.h",
        "src/compiler/cpp_generator_helpers.h"
      ],
      "src": [
        "src/compiler/cpp_generator.cc",
        "src/compiler/cpp_plugin.cc"
      ],
      "deps": [],
      "secure": false
    },
    {
      "name": "credentials_test",
      "build": "test",
      "language": "c++",
      "src": [
        "test/cpp/client/credentials_test.cc"
      ],
      "deps": [
        "grpc++",
        "grpc",
        "gpr"
      ]
    },
    {
      "name": "end2end_test",
      "build": "test",
      "language": "c++",
      "src": [
        "test/cpp/end2end/end2end_test.cc"
      ],
      "deps": [
        "grpc++_test_util",
        "grpc_test_util",
        "grpc++",
        "grpc",
        "gpr_test_util",
        "gpr"
      ]
    },
    {
      "name": "interop_client",
      "build": "test",
      "language": "c++",
      "src": [
        "test/cpp/interop/empty.proto",
        "test/cpp/interop/messages.proto",
        "test/cpp/interop/test.proto",
        "test/cpp/interop/client.cc"
      ],
      "deps": [
        "grpc++_test_util",
        "grpc_test_util",
        "grpc++",
        "grpc",
        "gpr_test_util",
        "gpr"
      ],
      "run": false
    },
    {
      "name": "interop_server",
      "build": "test",
      "language": "c++",
      "src": [
        "test/cpp/interop/empty.proto",
        "test/cpp/interop/messages.proto",
        "test/cpp/interop/test.proto",
        "test/cpp/interop/server.cc"
      ],
      "deps": [
        "grpc++_test_util",
        "grpc_test_util",
        "grpc++",
        "grpc",
        "gpr_test_util",
        "gpr"
      ],
      "run": false
    },
    {
      "name": "tips_client",
      "build": "test",
      "run": false,
      "language": "c++",
      "src": [
        "examples/tips/client_main.cc"
      ],
      "deps": [
        "tips_client_lib",
        "grpc++_test_util",
        "grpc_test_util",
        "grpc++",
        "grpc",
        "gpr_test_util",
        "gpr"
      ]
    },
    {
      "name": "tips_client_test",
      "build": "test",
      "language": "c++",
      "src": [
        "examples/tips/client_test.cc"
      ],
      "deps": [
        "tips_client_lib",
        "grpc++_test_util",
        "grpc_test_util",
        "grpc++",
        "grpc",
        "gpr_test_util",
        "gpr"
      ]
    },
    {
      "name": "qps_client",
      "build": "test",
      "language": "c++",
      "src": [
        "test/cpp/qps/qpstest.proto",
        "test/cpp/qps/client.cc"
      ],
      "deps": [
        "grpc++_test_util",
        "grpc_test_util",
        "grpc++",
        "grpc",
        "gpr_test_util",
        "gpr"
      ]
    },
    {
      "name": "qps_server",
      "build": "test",
      "language": "c++",
      "src": [
        "test/cpp/qps/qpstest.proto",
        "test/cpp/qps/server.cc"
      ],
      "deps": [
        "grpc++_test_util",
        "grpc_test_util",
        "grpc++",
        "grpc",
        "gpr_test_util",
        "gpr"
      ]
    },
    {
      "name": "ruby_plugin",
      "build": "protoc",
      "language": "c++",
      "headers": [
        "src/compiler/cpp_generator.h",
        "src/compiler/cpp_generator_helpers-inl.h",
        "src/compiler/cpp_generator_map-inl.h",
        "src/compiler/cpp_generator_string-inl.h"
      ],
      "src": [
        "src/compiler/ruby_generator.cc",
        "src/compiler/ruby_plugin.cc"
      ],
      "deps": [],
      "secure": false
    },
    {
      "name": "status_test",
      "build": "test",
      "language": "c++",
      "src": [
        "test/cpp/util/status_test.cc"
      ],
      "deps": [
        "grpc_test_util",
        "grpc++",
        "grpc",
        "gpr_test_util",
        "gpr"
      ]
    },
    {
      "name": "sync_client_async_server_test",
      "build": "test",
      "language": "c++",
      "src": [
        "test/cpp/end2end/sync_client_async_server_test.cc"
      ],
      "deps": [
        "grpc++_test_util",
        "grpc_test_util",
        "grpc++",
        "grpc",
        "gpr_test_util",
        "gpr"
      ]
    },
    {
      "name": "thread_pool_test",
      "build": "test",
      "language": "c++",
      "src": [
        "test/cpp/server/thread_pool_test.cc"
      ],
      "deps": [
        "grpc_test_util",
        "grpc++",
        "grpc",
        "gpr_test_util",
        "gpr"
      ]
    }
  ]
}<|MERGE_RESOLUTION|>--- conflicted
+++ resolved
@@ -47,11 +47,6 @@
         "src/core/iomgr/iomgr_posix.h",
         "src/core/iomgr/pollset.h",
         "src/core/iomgr/pollset_kick.h",
-<<<<<<< HEAD
-=======
-        "src/core/iomgr/pollset_kick_posix.h",
-        "src/core/iomgr/pollset_kick_windows.h",
->>>>>>> 7d8dcd71
         "src/core/iomgr/pollset_posix.h",
         "src/core/iomgr/pollset_windows.h",
         "src/core/iomgr/resolve_address.h",
