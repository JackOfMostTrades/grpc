<?xml version="1.0" encoding="UTF-8"?>
<package packagerversion="1.9.5" version="2.0" xmlns="http://pear.php.net/dtd/package-2.0" xmlns:tasks="http://pear.php.net/dtd/tasks-1.0" xmlns:xsi="http://www.w3.org/2001/XMLSchema-instance" xsi:schemaLocation="http://pear.php.net/dtd/tasks-1.0 http://pear.php.net/dtd/tasks-1.0.xsd http://pear.php.net/dtd/package-2.0 http://pear.php.net/dtd/package-2.0.xsd">
 <name>grpc</name>
 <channel>pecl.php.net</channel>
 <summary>A high performance, open source, general RPC framework that puts mobile and HTTP/2 first.</summary>
 <description>Remote Procedure Calls (RPCs) provide a useful abstraction for building distributed applications and services. The libraries in this repository provide a concrete implementation of the gRPC protocol, layered over HTTP/2. These libraries enable communication between clients and servers using any combination of the supported languages.</description>
 <lead>
  <name>Stanley Cheung</name>
  <user>stanleycheung</user>
  <email>grpc-packages@google.com</email>
  <active>yes</active>
 </lead>
 <date>2017-03-01</date>
 <time>16:06:07</time>
 <version>
  <release>1.4.0dev</release>
  <api>1.4.0dev</api>
 </version>
 <stability>
  <release>beta</release>
  <api>beta</api>
 </stability>
 <license>BSD</license>
 <notes>
- Added arg info macros #9751
- Updated codegen to be consistent with protobuf #9492
 </notes>
 <contents>
  <dir baseinstalldir="/" name="/">
    <file baseinstalldir="/" name="config.m4" role="src" />
    <file baseinstalldir="/" name="src/php/README.md" role="src" />
    <file baseinstalldir="/" name="src/php/ext/grpc/CREDITS" role="src" />
    <file baseinstalldir="/" name="src/php/ext/grpc/LICENSE" role="src" />
    <file baseinstalldir="/" name="src/php/ext/grpc/byte_buffer.c" role="src" />
    <file baseinstalldir="/" name="src/php/ext/grpc/call.c" role="src" />
    <file baseinstalldir="/" name="src/php/ext/grpc/call_credentials.c" role="src" />
    <file baseinstalldir="/" name="src/php/ext/grpc/channel.c" role="src" />
    <file baseinstalldir="/" name="src/php/ext/grpc/channel_credentials.c" role="src" />
    <file baseinstalldir="/" name="src/php/ext/grpc/completion_queue.c" role="src" />
    <file baseinstalldir="/" name="src/php/ext/grpc/php_grpc.c" role="src" />
    <file baseinstalldir="/" name="src/php/ext/grpc/server.c" role="src" />
    <file baseinstalldir="/" name="src/php/ext/grpc/server_credentials.c" role="src" />
    <file baseinstalldir="/" name="src/php/ext/grpc/timeval.c" role="src" />
    <file baseinstalldir="/" name="src/php/ext/grpc/byte_buffer.h" role="src" />
    <file baseinstalldir="/" name="src/php/ext/grpc/call.h" role="src" />
    <file baseinstalldir="/" name="src/php/ext/grpc/call_credentials.h" role="src" />
    <file baseinstalldir="/" name="src/php/ext/grpc/channel.h" role="src" />
    <file baseinstalldir="/" name="src/php/ext/grpc/channel_credentials.h" role="src" />
    <file baseinstalldir="/" name="src/php/ext/grpc/completion_queue.h" role="src" />
    <file baseinstalldir="/" name="src/php/ext/grpc/php7_wrapper.h" role="src" />
    <file baseinstalldir="/" name="src/php/ext/grpc/php_grpc.h" role="src" />
    <file baseinstalldir="/" name="src/php/ext/grpc/server.h" role="src" />
    <file baseinstalldir="/" name="src/php/ext/grpc/server_credentials.h" role="src" />
    <file baseinstalldir="/" name="src/php/ext/grpc/timeval.h" role="src" />
    <file baseinstalldir="/" name="include/grpc/support/alloc.h" role="src" />
    <file baseinstalldir="/" name="include/grpc/support/atm.h" role="src" />
    <file baseinstalldir="/" name="include/grpc/support/atm_gcc_atomic.h" role="src" />
    <file baseinstalldir="/" name="include/grpc/support/atm_gcc_sync.h" role="src" />
    <file baseinstalldir="/" name="include/grpc/support/atm_windows.h" role="src" />
    <file baseinstalldir="/" name="include/grpc/support/avl.h" role="src" />
    <file baseinstalldir="/" name="include/grpc/support/cmdline.h" role="src" />
    <file baseinstalldir="/" name="include/grpc/support/cpu.h" role="src" />
    <file baseinstalldir="/" name="include/grpc/support/histogram.h" role="src" />
    <file baseinstalldir="/" name="include/grpc/support/host_port.h" role="src" />
    <file baseinstalldir="/" name="include/grpc/support/log.h" role="src" />
    <file baseinstalldir="/" name="include/grpc/support/log_windows.h" role="src" />
    <file baseinstalldir="/" name="include/grpc/support/port_platform.h" role="src" />
    <file baseinstalldir="/" name="include/grpc/support/string_util.h" role="src" />
    <file baseinstalldir="/" name="include/grpc/support/subprocess.h" role="src" />
    <file baseinstalldir="/" name="include/grpc/support/sync.h" role="src" />
    <file baseinstalldir="/" name="include/grpc/support/sync_generic.h" role="src" />
    <file baseinstalldir="/" name="include/grpc/support/sync_posix.h" role="src" />
    <file baseinstalldir="/" name="include/grpc/support/sync_windows.h" role="src" />
    <file baseinstalldir="/" name="include/grpc/support/thd.h" role="src" />
    <file baseinstalldir="/" name="include/grpc/support/time.h" role="src" />
    <file baseinstalldir="/" name="include/grpc/support/tls.h" role="src" />
    <file baseinstalldir="/" name="include/grpc/support/tls_gcc.h" role="src" />
    <file baseinstalldir="/" name="include/grpc/support/tls_msvc.h" role="src" />
    <file baseinstalldir="/" name="include/grpc/support/tls_pthread.h" role="src" />
    <file baseinstalldir="/" name="include/grpc/support/useful.h" role="src" />
    <file baseinstalldir="/" name="include/grpc/impl/codegen/atm.h" role="src" />
    <file baseinstalldir="/" name="include/grpc/impl/codegen/atm_gcc_atomic.h" role="src" />
    <file baseinstalldir="/" name="include/grpc/impl/codegen/atm_gcc_sync.h" role="src" />
    <file baseinstalldir="/" name="include/grpc/impl/codegen/atm_windows.h" role="src" />
    <file baseinstalldir="/" name="include/grpc/impl/codegen/gpr_slice.h" role="src" />
    <file baseinstalldir="/" name="include/grpc/impl/codegen/gpr_types.h" role="src" />
    <file baseinstalldir="/" name="include/grpc/impl/codegen/port_platform.h" role="src" />
    <file baseinstalldir="/" name="include/grpc/impl/codegen/sync.h" role="src" />
    <file baseinstalldir="/" name="include/grpc/impl/codegen/sync_generic.h" role="src" />
    <file baseinstalldir="/" name="include/grpc/impl/codegen/sync_posix.h" role="src" />
    <file baseinstalldir="/" name="include/grpc/impl/codegen/sync_windows.h" role="src" />
    <file baseinstalldir="/" name="src/core/lib/profiling/timers.h" role="src" />
    <file baseinstalldir="/" name="src/core/lib/support/arena.h" role="src" />
    <file baseinstalldir="/" name="src/core/lib/support/atomic.h" role="src" />
    <file baseinstalldir="/" name="src/core/lib/support/atomic_with_atm.h" role="src" />
    <file baseinstalldir="/" name="src/core/lib/support/atomic_with_std.h" role="src" />
    <file baseinstalldir="/" name="src/core/lib/support/backoff.h" role="src" />
    <file baseinstalldir="/" name="src/core/lib/support/block_annotate.h" role="src" />
    <file baseinstalldir="/" name="src/core/lib/support/env.h" role="src" />
    <file baseinstalldir="/" name="src/core/lib/support/memory.h" role="src" />
    <file baseinstalldir="/" name="src/core/lib/support/mpscq.h" role="src" />
    <file baseinstalldir="/" name="src/core/lib/support/murmur_hash.h" role="src" />
    <file baseinstalldir="/" name="src/core/lib/support/spinlock.h" role="src" />
    <file baseinstalldir="/" name="src/core/lib/support/stack_lockfree.h" role="src" />
    <file baseinstalldir="/" name="src/core/lib/support/string.h" role="src" />
    <file baseinstalldir="/" name="src/core/lib/support/string_windows.h" role="src" />
    <file baseinstalldir="/" name="src/core/lib/support/thd_internal.h" role="src" />
    <file baseinstalldir="/" name="src/core/lib/support/time_precise.h" role="src" />
    <file baseinstalldir="/" name="src/core/lib/support/tmpfile.h" role="src" />
    <file baseinstalldir="/" name="src/core/lib/profiling/basic_timers.c" role="src" />
    <file baseinstalldir="/" name="src/core/lib/profiling/stap_timers.c" role="src" />
    <file baseinstalldir="/" name="src/core/lib/support/alloc.c" role="src" />
    <file baseinstalldir="/" name="src/core/lib/support/arena.c" role="src" />
    <file baseinstalldir="/" name="src/core/lib/support/atm.c" role="src" />
    <file baseinstalldir="/" name="src/core/lib/support/avl.c" role="src" />
    <file baseinstalldir="/" name="src/core/lib/support/backoff.c" role="src" />
    <file baseinstalldir="/" name="src/core/lib/support/cmdline.c" role="src" />
    <file baseinstalldir="/" name="src/core/lib/support/cpu_iphone.c" role="src" />
    <file baseinstalldir="/" name="src/core/lib/support/cpu_linux.c" role="src" />
    <file baseinstalldir="/" name="src/core/lib/support/cpu_posix.c" role="src" />
    <file baseinstalldir="/" name="src/core/lib/support/cpu_windows.c" role="src" />
    <file baseinstalldir="/" name="src/core/lib/support/env_linux.c" role="src" />
    <file baseinstalldir="/" name="src/core/lib/support/env_posix.c" role="src" />
    <file baseinstalldir="/" name="src/core/lib/support/env_windows.c" role="src" />
    <file baseinstalldir="/" name="src/core/lib/support/histogram.c" role="src" />
    <file baseinstalldir="/" name="src/core/lib/support/host_port.c" role="src" />
    <file baseinstalldir="/" name="src/core/lib/support/log.c" role="src" />
    <file baseinstalldir="/" name="src/core/lib/support/log_android.c" role="src" />
    <file baseinstalldir="/" name="src/core/lib/support/log_linux.c" role="src" />
    <file baseinstalldir="/" name="src/core/lib/support/log_posix.c" role="src" />
    <file baseinstalldir="/" name="src/core/lib/support/log_windows.c" role="src" />
    <file baseinstalldir="/" name="src/core/lib/support/mpscq.c" role="src" />
    <file baseinstalldir="/" name="src/core/lib/support/murmur_hash.c" role="src" />
    <file baseinstalldir="/" name="src/core/lib/support/stack_lockfree.c" role="src" />
    <file baseinstalldir="/" name="src/core/lib/support/string.c" role="src" />
    <file baseinstalldir="/" name="src/core/lib/support/string_posix.c" role="src" />
    <file baseinstalldir="/" name="src/core/lib/support/string_util_windows.c" role="src" />
    <file baseinstalldir="/" name="src/core/lib/support/string_windows.c" role="src" />
    <file baseinstalldir="/" name="src/core/lib/support/subprocess_posix.c" role="src" />
    <file baseinstalldir="/" name="src/core/lib/support/subprocess_windows.c" role="src" />
    <file baseinstalldir="/" name="src/core/lib/support/sync.c" role="src" />
    <file baseinstalldir="/" name="src/core/lib/support/sync_posix.c" role="src" />
    <file baseinstalldir="/" name="src/core/lib/support/sync_windows.c" role="src" />
    <file baseinstalldir="/" name="src/core/lib/support/thd.c" role="src" />
    <file baseinstalldir="/" name="src/core/lib/support/thd_posix.c" role="src" />
    <file baseinstalldir="/" name="src/core/lib/support/thd_windows.c" role="src" />
    <file baseinstalldir="/" name="src/core/lib/support/time.c" role="src" />
    <file baseinstalldir="/" name="src/core/lib/support/time_posix.c" role="src" />
    <file baseinstalldir="/" name="src/core/lib/support/time_precise.c" role="src" />
    <file baseinstalldir="/" name="src/core/lib/support/time_windows.c" role="src" />
    <file baseinstalldir="/" name="src/core/lib/support/tls_pthread.c" role="src" />
    <file baseinstalldir="/" name="src/core/lib/support/tmpfile_msys.c" role="src" />
    <file baseinstalldir="/" name="src/core/lib/support/tmpfile_posix.c" role="src" />
    <file baseinstalldir="/" name="src/core/lib/support/tmpfile_windows.c" role="src" />
    <file baseinstalldir="/" name="src/core/lib/support/wrap_memcpy.c" role="src" />
    <file baseinstalldir="/" name="include/grpc/byte_buffer.h" role="src" />
    <file baseinstalldir="/" name="include/grpc/byte_buffer_reader.h" role="src" />
    <file baseinstalldir="/" name="include/grpc/compression.h" role="src" />
    <file baseinstalldir="/" name="include/grpc/grpc.h" role="src" />
    <file baseinstalldir="/" name="include/grpc/grpc_posix.h" role="src" />
    <file baseinstalldir="/" name="include/grpc/grpc_security_constants.h" role="src" />
    <file baseinstalldir="/" name="include/grpc/load_reporting.h" role="src" />
    <file baseinstalldir="/" name="include/grpc/slice.h" role="src" />
    <file baseinstalldir="/" name="include/grpc/slice_buffer.h" role="src" />
    <file baseinstalldir="/" name="include/grpc/status.h" role="src" />
    <file baseinstalldir="/" name="include/grpc/impl/codegen/byte_buffer_reader.h" role="src" />
    <file baseinstalldir="/" name="include/grpc/impl/codegen/compression_types.h" role="src" />
    <file baseinstalldir="/" name="include/grpc/impl/codegen/connectivity_state.h" role="src" />
    <file baseinstalldir="/" name="include/grpc/impl/codegen/exec_ctx_fwd.h" role="src" />
    <file baseinstalldir="/" name="include/grpc/impl/codegen/grpc_types.h" role="src" />
    <file baseinstalldir="/" name="include/grpc/impl/codegen/propagation_bits.h" role="src" />
    <file baseinstalldir="/" name="include/grpc/impl/codegen/slice.h" role="src" />
    <file baseinstalldir="/" name="include/grpc/impl/codegen/status.h" role="src" />
    <file baseinstalldir="/" name="include/grpc/impl/codegen/atm.h" role="src" />
    <file baseinstalldir="/" name="include/grpc/impl/codegen/atm_gcc_atomic.h" role="src" />
    <file baseinstalldir="/" name="include/grpc/impl/codegen/atm_gcc_sync.h" role="src" />
    <file baseinstalldir="/" name="include/grpc/impl/codegen/atm_windows.h" role="src" />
    <file baseinstalldir="/" name="include/grpc/impl/codegen/gpr_slice.h" role="src" />
    <file baseinstalldir="/" name="include/grpc/impl/codegen/gpr_types.h" role="src" />
    <file baseinstalldir="/" name="include/grpc/impl/codegen/port_platform.h" role="src" />
    <file baseinstalldir="/" name="include/grpc/impl/codegen/sync.h" role="src" />
    <file baseinstalldir="/" name="include/grpc/impl/codegen/sync_generic.h" role="src" />
    <file baseinstalldir="/" name="include/grpc/impl/codegen/sync_posix.h" role="src" />
    <file baseinstalldir="/" name="include/grpc/impl/codegen/sync_windows.h" role="src" />
    <file baseinstalldir="/" name="include/grpc/grpc_security.h" role="src" />
    <file baseinstalldir="/" name="include/grpc/census.h" role="src" />
    <file baseinstalldir="/" name="src/core/lib/channel/channel_args.h" role="src" />
    <file baseinstalldir="/" name="src/core/lib/channel/channel_stack.h" role="src" />
    <file baseinstalldir="/" name="src/core/lib/channel/channel_stack_builder.h" role="src" />
    <file baseinstalldir="/" name="src/core/lib/channel/connected_channel.h" role="src" />
    <file baseinstalldir="/" name="src/core/lib/channel/context.h" role="src" />
    <file baseinstalldir="/" name="src/core/lib/channel/handshaker.h" role="src" />
    <file baseinstalldir="/" name="src/core/lib/channel/handshaker_factory.h" role="src" />
    <file baseinstalldir="/" name="src/core/lib/channel/handshaker_registry.h" role="src" />
    <file baseinstalldir="/" name="src/core/lib/compression/algorithm_metadata.h" role="src" />
    <file baseinstalldir="/" name="src/core/lib/compression/message_compress.h" role="src" />
    <file baseinstalldir="/" name="src/core/lib/debug/trace.h" role="src" />
    <file baseinstalldir="/" name="src/core/lib/http/format_request.h" role="src" />
    <file baseinstalldir="/" name="src/core/lib/http/httpcli.h" role="src" />
    <file baseinstalldir="/" name="src/core/lib/http/parser.h" role="src" />
    <file baseinstalldir="/" name="src/core/lib/iomgr/closure.h" role="src" />
    <file baseinstalldir="/" name="src/core/lib/iomgr/combiner.h" role="src" />
    <file baseinstalldir="/" name="src/core/lib/iomgr/endpoint.h" role="src" />
    <file baseinstalldir="/" name="src/core/lib/iomgr/endpoint_pair.h" role="src" />
    <file baseinstalldir="/" name="src/core/lib/iomgr/error.h" role="src" />
    <file baseinstalldir="/" name="src/core/lib/iomgr/error_internal.h" role="src" />
    <file baseinstalldir="/" name="src/core/lib/iomgr/ev_epoll1_linux.h" role="src" />
<<<<<<< HEAD
=======
    <file baseinstalldir="/" name="src/core/lib/iomgr/ev_epollex_linux.h" role="src" />
>>>>>>> 5c53d1bd
    <file baseinstalldir="/" name="src/core/lib/iomgr/ev_epollsig_linux.h" role="src" />
    <file baseinstalldir="/" name="src/core/lib/iomgr/ev_poll_posix.h" role="src" />
    <file baseinstalldir="/" name="src/core/lib/iomgr/ev_posix.h" role="src" />
    <file baseinstalldir="/" name="src/core/lib/iomgr/exec_ctx.h" role="src" />
    <file baseinstalldir="/" name="src/core/lib/iomgr/executor.h" role="src" />
    <file baseinstalldir="/" name="src/core/lib/iomgr/iocp_windows.h" role="src" />
    <file baseinstalldir="/" name="src/core/lib/iomgr/iomgr.h" role="src" />
    <file baseinstalldir="/" name="src/core/lib/iomgr/iomgr_internal.h" role="src" />
    <file baseinstalldir="/" name="src/core/lib/iomgr/iomgr_posix.h" role="src" />
    <file baseinstalldir="/" name="src/core/lib/iomgr/is_epollexclusive_available.h" role="src" />
    <file baseinstalldir="/" name="src/core/lib/iomgr/load_file.h" role="src" />
    <file baseinstalldir="/" name="src/core/lib/iomgr/lockfree_event.h" role="src" />
    <file baseinstalldir="/" name="src/core/lib/iomgr/network_status_tracker.h" role="src" />
    <file baseinstalldir="/" name="src/core/lib/iomgr/polling_entity.h" role="src" />
    <file baseinstalldir="/" name="src/core/lib/iomgr/pollset.h" role="src" />
    <file baseinstalldir="/" name="src/core/lib/iomgr/pollset_set.h" role="src" />
    <file baseinstalldir="/" name="src/core/lib/iomgr/pollset_set_windows.h" role="src" />
    <file baseinstalldir="/" name="src/core/lib/iomgr/pollset_uv.h" role="src" />
    <file baseinstalldir="/" name="src/core/lib/iomgr/pollset_windows.h" role="src" />
    <file baseinstalldir="/" name="src/core/lib/iomgr/port.h" role="src" />
    <file baseinstalldir="/" name="src/core/lib/iomgr/resolve_address.h" role="src" />
    <file baseinstalldir="/" name="src/core/lib/iomgr/resource_quota.h" role="src" />
    <file baseinstalldir="/" name="src/core/lib/iomgr/sockaddr.h" role="src" />
    <file baseinstalldir="/" name="src/core/lib/iomgr/sockaddr_posix.h" role="src" />
    <file baseinstalldir="/" name="src/core/lib/iomgr/sockaddr_utils.h" role="src" />
    <file baseinstalldir="/" name="src/core/lib/iomgr/sockaddr_windows.h" role="src" />
    <file baseinstalldir="/" name="src/core/lib/iomgr/socket_factory_posix.h" role="src" />
    <file baseinstalldir="/" name="src/core/lib/iomgr/socket_mutator.h" role="src" />
    <file baseinstalldir="/" name="src/core/lib/iomgr/socket_utils.h" role="src" />
    <file baseinstalldir="/" name="src/core/lib/iomgr/socket_utils_posix.h" role="src" />
    <file baseinstalldir="/" name="src/core/lib/iomgr/socket_windows.h" role="src" />
    <file baseinstalldir="/" name="src/core/lib/iomgr/sys_epoll_wrapper.h" role="src" />
    <file baseinstalldir="/" name="src/core/lib/iomgr/tcp_client.h" role="src" />
    <file baseinstalldir="/" name="src/core/lib/iomgr/tcp_client_posix.h" role="src" />
    <file baseinstalldir="/" name="src/core/lib/iomgr/tcp_posix.h" role="src" />
    <file baseinstalldir="/" name="src/core/lib/iomgr/tcp_server.h" role="src" />
    <file baseinstalldir="/" name="src/core/lib/iomgr/tcp_server_utils_posix.h" role="src" />
    <file baseinstalldir="/" name="src/core/lib/iomgr/tcp_uv.h" role="src" />
    <file baseinstalldir="/" name="src/core/lib/iomgr/tcp_windows.h" role="src" />
    <file baseinstalldir="/" name="src/core/lib/iomgr/time_averaged_stats.h" role="src" />
    <file baseinstalldir="/" name="src/core/lib/iomgr/timer.h" role="src" />
    <file baseinstalldir="/" name="src/core/lib/iomgr/timer_generic.h" role="src" />
    <file baseinstalldir="/" name="src/core/lib/iomgr/timer_heap.h" role="src" />
    <file baseinstalldir="/" name="src/core/lib/iomgr/timer_manager.h" role="src" />
    <file baseinstalldir="/" name="src/core/lib/iomgr/timer_uv.h" role="src" />
    <file baseinstalldir="/" name="src/core/lib/iomgr/udp_server.h" role="src" />
    <file baseinstalldir="/" name="src/core/lib/iomgr/unix_sockets_posix.h" role="src" />
    <file baseinstalldir="/" name="src/core/lib/iomgr/wakeup_fd_cv.h" role="src" />
    <file baseinstalldir="/" name="src/core/lib/iomgr/wakeup_fd_pipe.h" role="src" />
    <file baseinstalldir="/" name="src/core/lib/iomgr/wakeup_fd_posix.h" role="src" />
    <file baseinstalldir="/" name="src/core/lib/iomgr/workqueue.h" role="src" />
    <file baseinstalldir="/" name="src/core/lib/iomgr/workqueue_uv.h" role="src" />
    <file baseinstalldir="/" name="src/core/lib/iomgr/workqueue_windows.h" role="src" />
    <file baseinstalldir="/" name="src/core/lib/json/json.h" role="src" />
    <file baseinstalldir="/" name="src/core/lib/json/json_common.h" role="src" />
    <file baseinstalldir="/" name="src/core/lib/json/json_reader.h" role="src" />
    <file baseinstalldir="/" name="src/core/lib/json/json_writer.h" role="src" />
    <file baseinstalldir="/" name="src/core/lib/slice/b64.h" role="src" />
    <file baseinstalldir="/" name="src/core/lib/slice/percent_encoding.h" role="src" />
    <file baseinstalldir="/" name="src/core/lib/slice/slice_hash_table.h" role="src" />
    <file baseinstalldir="/" name="src/core/lib/slice/slice_internal.h" role="src" />
    <file baseinstalldir="/" name="src/core/lib/slice/slice_string_helpers.h" role="src" />
    <file baseinstalldir="/" name="src/core/lib/surface/api_trace.h" role="src" />
    <file baseinstalldir="/" name="src/core/lib/surface/call.h" role="src" />
    <file baseinstalldir="/" name="src/core/lib/surface/call_test_only.h" role="src" />
    <file baseinstalldir="/" name="src/core/lib/surface/channel.h" role="src" />
    <file baseinstalldir="/" name="src/core/lib/surface/channel_init.h" role="src" />
    <file baseinstalldir="/" name="src/core/lib/surface/channel_stack_type.h" role="src" />
    <file baseinstalldir="/" name="src/core/lib/surface/completion_queue.h" role="src" />
    <file baseinstalldir="/" name="src/core/lib/surface/completion_queue_factory.h" role="src" />
    <file baseinstalldir="/" name="src/core/lib/surface/event_string.h" role="src" />
    <file baseinstalldir="/" name="src/core/lib/surface/init.h" role="src" />
    <file baseinstalldir="/" name="src/core/lib/surface/lame_client.h" role="src" />
    <file baseinstalldir="/" name="src/core/lib/surface/server.h" role="src" />
    <file baseinstalldir="/" name="src/core/lib/surface/validate_metadata.h" role="src" />
    <file baseinstalldir="/" name="src/core/lib/transport/bdp_estimator.h" role="src" />
    <file baseinstalldir="/" name="src/core/lib/transport/byte_stream.h" role="src" />
    <file baseinstalldir="/" name="src/core/lib/transport/connectivity_state.h" role="src" />
    <file baseinstalldir="/" name="src/core/lib/transport/error_utils.h" role="src" />
    <file baseinstalldir="/" name="src/core/lib/transport/http2_errors.h" role="src" />
    <file baseinstalldir="/" name="src/core/lib/transport/metadata.h" role="src" />
    <file baseinstalldir="/" name="src/core/lib/transport/metadata_batch.h" role="src" />
    <file baseinstalldir="/" name="src/core/lib/transport/pid_controller.h" role="src" />
    <file baseinstalldir="/" name="src/core/lib/transport/service_config.h" role="src" />
    <file baseinstalldir="/" name="src/core/lib/transport/static_metadata.h" role="src" />
    <file baseinstalldir="/" name="src/core/lib/transport/status_conversion.h" role="src" />
    <file baseinstalldir="/" name="src/core/lib/transport/timeout_encoding.h" role="src" />
    <file baseinstalldir="/" name="src/core/lib/transport/transport.h" role="src" />
    <file baseinstalldir="/" name="src/core/lib/transport/transport_impl.h" role="src" />
    <file baseinstalldir="/" name="src/core/ext/transport/chttp2/transport/bin_decoder.h" role="src" />
    <file baseinstalldir="/" name="src/core/ext/transport/chttp2/transport/bin_encoder.h" role="src" />
    <file baseinstalldir="/" name="src/core/ext/transport/chttp2/transport/chttp2_transport.h" role="src" />
    <file baseinstalldir="/" name="src/core/ext/transport/chttp2/transport/frame.h" role="src" />
    <file baseinstalldir="/" name="src/core/ext/transport/chttp2/transport/frame_data.h" role="src" />
    <file baseinstalldir="/" name="src/core/ext/transport/chttp2/transport/frame_goaway.h" role="src" />
    <file baseinstalldir="/" name="src/core/ext/transport/chttp2/transport/frame_ping.h" role="src" />
    <file baseinstalldir="/" name="src/core/ext/transport/chttp2/transport/frame_rst_stream.h" role="src" />
    <file baseinstalldir="/" name="src/core/ext/transport/chttp2/transport/frame_settings.h" role="src" />
    <file baseinstalldir="/" name="src/core/ext/transport/chttp2/transport/frame_window_update.h" role="src" />
    <file baseinstalldir="/" name="src/core/ext/transport/chttp2/transport/hpack_encoder.h" role="src" />
    <file baseinstalldir="/" name="src/core/ext/transport/chttp2/transport/hpack_parser.h" role="src" />
    <file baseinstalldir="/" name="src/core/ext/transport/chttp2/transport/hpack_table.h" role="src" />
    <file baseinstalldir="/" name="src/core/ext/transport/chttp2/transport/http2_settings.h" role="src" />
    <file baseinstalldir="/" name="src/core/ext/transport/chttp2/transport/huffsyms.h" role="src" />
    <file baseinstalldir="/" name="src/core/ext/transport/chttp2/transport/incoming_metadata.h" role="src" />
    <file baseinstalldir="/" name="src/core/ext/transport/chttp2/transport/internal.h" role="src" />
    <file baseinstalldir="/" name="src/core/ext/transport/chttp2/transport/stream_map.h" role="src" />
    <file baseinstalldir="/" name="src/core/ext/transport/chttp2/transport/varint.h" role="src" />
    <file baseinstalldir="/" name="src/core/ext/transport/chttp2/alpn/alpn.h" role="src" />
    <file baseinstalldir="/" name="src/core/ext/filters/http/client/http_client_filter.h" role="src" />
    <file baseinstalldir="/" name="src/core/ext/filters/http/message_compress/message_compress_filter.h" role="src" />
    <file baseinstalldir="/" name="src/core/ext/filters/http/server/http_server_filter.h" role="src" />
    <file baseinstalldir="/" name="src/core/lib/security/context/security_context.h" role="src" />
    <file baseinstalldir="/" name="src/core/lib/security/credentials/composite/composite_credentials.h" role="src" />
    <file baseinstalldir="/" name="src/core/lib/security/credentials/credentials.h" role="src" />
    <file baseinstalldir="/" name="src/core/lib/security/credentials/fake/fake_credentials.h" role="src" />
    <file baseinstalldir="/" name="src/core/lib/security/credentials/google_default/google_default_credentials.h" role="src" />
    <file baseinstalldir="/" name="src/core/lib/security/credentials/iam/iam_credentials.h" role="src" />
    <file baseinstalldir="/" name="src/core/lib/security/credentials/jwt/json_token.h" role="src" />
    <file baseinstalldir="/" name="src/core/lib/security/credentials/jwt/jwt_credentials.h" role="src" />
    <file baseinstalldir="/" name="src/core/lib/security/credentials/jwt/jwt_verifier.h" role="src" />
    <file baseinstalldir="/" name="src/core/lib/security/credentials/oauth2/oauth2_credentials.h" role="src" />
    <file baseinstalldir="/" name="src/core/lib/security/credentials/plugin/plugin_credentials.h" role="src" />
    <file baseinstalldir="/" name="src/core/lib/security/credentials/ssl/ssl_credentials.h" role="src" />
    <file baseinstalldir="/" name="src/core/lib/security/transport/auth_filters.h" role="src" />
    <file baseinstalldir="/" name="src/core/lib/security/transport/lb_targets_info.h" role="src" />
    <file baseinstalldir="/" name="src/core/lib/security/transport/secure_endpoint.h" role="src" />
    <file baseinstalldir="/" name="src/core/lib/security/transport/security_connector.h" role="src" />
    <file baseinstalldir="/" name="src/core/lib/security/transport/security_handshaker.h" role="src" />
    <file baseinstalldir="/" name="src/core/lib/security/transport/tsi_error.h" role="src" />
    <file baseinstalldir="/" name="src/core/lib/security/util/json_util.h" role="src" />
    <file baseinstalldir="/" name="src/core/tsi/fake_transport_security.h" role="src" />
    <file baseinstalldir="/" name="src/core/tsi/ssl_transport_security.h" role="src" />
    <file baseinstalldir="/" name="src/core/tsi/ssl_types.h" role="src" />
    <file baseinstalldir="/" name="src/core/tsi/transport_security.h" role="src" />
    <file baseinstalldir="/" name="src/core/tsi/transport_security_adapter.h" role="src" />
    <file baseinstalldir="/" name="src/core/tsi/transport_security_interface.h" role="src" />
    <file baseinstalldir="/" name="src/core/ext/transport/chttp2/server/chttp2_server.h" role="src" />
    <file baseinstalldir="/" name="src/core/ext/filters/client_channel/client_channel.h" role="src" />
    <file baseinstalldir="/" name="src/core/ext/filters/client_channel/client_channel_factory.h" role="src" />
    <file baseinstalldir="/" name="src/core/ext/filters/client_channel/connector.h" role="src" />
    <file baseinstalldir="/" name="src/core/ext/filters/client_channel/http_connect_handshaker.h" role="src" />
    <file baseinstalldir="/" name="src/core/ext/filters/client_channel/http_proxy.h" role="src" />
    <file baseinstalldir="/" name="src/core/ext/filters/client_channel/lb_policy.h" role="src" />
    <file baseinstalldir="/" name="src/core/ext/filters/client_channel/lb_policy_factory.h" role="src" />
    <file baseinstalldir="/" name="src/core/ext/filters/client_channel/lb_policy_registry.h" role="src" />
    <file baseinstalldir="/" name="src/core/ext/filters/client_channel/parse_address.h" role="src" />
    <file baseinstalldir="/" name="src/core/ext/filters/client_channel/proxy_mapper.h" role="src" />
    <file baseinstalldir="/" name="src/core/ext/filters/client_channel/proxy_mapper_registry.h" role="src" />
    <file baseinstalldir="/" name="src/core/ext/filters/client_channel/resolver.h" role="src" />
    <file baseinstalldir="/" name="src/core/ext/filters/client_channel/resolver_factory.h" role="src" />
    <file baseinstalldir="/" name="src/core/ext/filters/client_channel/resolver_registry.h" role="src" />
    <file baseinstalldir="/" name="src/core/ext/filters/client_channel/retry_throttle.h" role="src" />
    <file baseinstalldir="/" name="src/core/ext/filters/client_channel/subchannel.h" role="src" />
    <file baseinstalldir="/" name="src/core/ext/filters/client_channel/subchannel_index.h" role="src" />
    <file baseinstalldir="/" name="src/core/ext/filters/client_channel/uri_parser.h" role="src" />
    <file baseinstalldir="/" name="src/core/ext/filters/deadline/deadline_filter.h" role="src" />
    <file baseinstalldir="/" name="src/core/ext/transport/chttp2/client/chttp2_connector.h" role="src" />
    <file baseinstalldir="/" name="src/core/ext/filters/client_channel/lb_policy/grpclb/client_load_reporting_filter.h" role="src" />
    <file baseinstalldir="/" name="src/core/ext/filters/client_channel/lb_policy/grpclb/grpclb.h" role="src" />
    <file baseinstalldir="/" name="src/core/ext/filters/client_channel/lb_policy/grpclb/grpclb_channel.h" role="src" />
    <file baseinstalldir="/" name="src/core/ext/filters/client_channel/lb_policy/grpclb/grpclb_client_stats.h" role="src" />
    <file baseinstalldir="/" name="src/core/ext/filters/client_channel/lb_policy/grpclb/load_balancer_api.h" role="src" />
    <file baseinstalldir="/" name="src/core/ext/filters/client_channel/lb_policy/grpclb/proto/grpc/lb/v1/load_balancer.pb.h" role="src" />
    <file baseinstalldir="/" name="third_party/nanopb/pb.h" role="src" />
    <file baseinstalldir="/" name="third_party/nanopb/pb_common.h" role="src" />
    <file baseinstalldir="/" name="third_party/nanopb/pb_decode.h" role="src" />
    <file baseinstalldir="/" name="third_party/nanopb/pb_encode.h" role="src" />
    <file baseinstalldir="/" name="src/core/ext/filters/client_channel/resolver/dns/c_ares/grpc_ares_ev_driver.h" role="src" />
    <file baseinstalldir="/" name="src/core/ext/filters/client_channel/resolver/dns/c_ares/grpc_ares_wrapper.h" role="src" />
    <file baseinstalldir="/" name="src/core/ext/filters/load_reporting/load_reporting.h" role="src" />
    <file baseinstalldir="/" name="src/core/ext/filters/load_reporting/load_reporting_filter.h" role="src" />
    <file baseinstalldir="/" name="src/core/ext/census/aggregation.h" role="src" />
    <file baseinstalldir="/" name="src/core/ext/census/base_resources.h" role="src" />
    <file baseinstalldir="/" name="src/core/ext/census/census_interface.h" role="src" />
    <file baseinstalldir="/" name="src/core/ext/census/census_rpc_stats.h" role="src" />
    <file baseinstalldir="/" name="src/core/ext/census/gen/census.pb.h" role="src" />
    <file baseinstalldir="/" name="src/core/ext/census/gen/trace_context.pb.h" role="src" />
    <file baseinstalldir="/" name="src/core/ext/census/grpc_filter.h" role="src" />
    <file baseinstalldir="/" name="src/core/ext/census/mlog.h" role="src" />
    <file baseinstalldir="/" name="src/core/ext/census/resource.h" role="src" />
    <file baseinstalldir="/" name="src/core/ext/census/rpc_metric_id.h" role="src" />
    <file baseinstalldir="/" name="src/core/ext/census/trace_context.h" role="src" />
    <file baseinstalldir="/" name="src/core/ext/census/trace_label.h" role="src" />
    <file baseinstalldir="/" name="src/core/ext/census/trace_propagation.h" role="src" />
    <file baseinstalldir="/" name="src/core/ext/census/trace_status.h" role="src" />
    <file baseinstalldir="/" name="src/core/ext/census/trace_string.h" role="src" />
    <file baseinstalldir="/" name="src/core/ext/census/tracing.h" role="src" />
    <file baseinstalldir="/" name="src/core/ext/filters/max_age/max_age_filter.h" role="src" />
    <file baseinstalldir="/" name="src/core/ext/filters/message_size/message_size_filter.h" role="src" />
    <file baseinstalldir="/" name="src/core/lib/surface/init.c" role="src" />
    <file baseinstalldir="/" name="src/core/lib/channel/channel_args.c" role="src" />
    <file baseinstalldir="/" name="src/core/lib/channel/channel_stack.c" role="src" />
    <file baseinstalldir="/" name="src/core/lib/channel/channel_stack_builder.c" role="src" />
    <file baseinstalldir="/" name="src/core/lib/channel/connected_channel.c" role="src" />
    <file baseinstalldir="/" name="src/core/lib/channel/handshaker.c" role="src" />
    <file baseinstalldir="/" name="src/core/lib/channel/handshaker_factory.c" role="src" />
    <file baseinstalldir="/" name="src/core/lib/channel/handshaker_registry.c" role="src" />
    <file baseinstalldir="/" name="src/core/lib/compression/compression.c" role="src" />
    <file baseinstalldir="/" name="src/core/lib/compression/message_compress.c" role="src" />
    <file baseinstalldir="/" name="src/core/lib/debug/trace.c" role="src" />
    <file baseinstalldir="/" name="src/core/lib/http/format_request.c" role="src" />
    <file baseinstalldir="/" name="src/core/lib/http/httpcli.c" role="src" />
    <file baseinstalldir="/" name="src/core/lib/http/parser.c" role="src" />
    <file baseinstalldir="/" name="src/core/lib/iomgr/closure.c" role="src" />
    <file baseinstalldir="/" name="src/core/lib/iomgr/combiner.c" role="src" />
    <file baseinstalldir="/" name="src/core/lib/iomgr/endpoint.c" role="src" />
    <file baseinstalldir="/" name="src/core/lib/iomgr/endpoint_pair_posix.c" role="src" />
    <file baseinstalldir="/" name="src/core/lib/iomgr/endpoint_pair_uv.c" role="src" />
    <file baseinstalldir="/" name="src/core/lib/iomgr/endpoint_pair_windows.c" role="src" />
    <file baseinstalldir="/" name="src/core/lib/iomgr/error.c" role="src" />
    <file baseinstalldir="/" name="src/core/lib/iomgr/ev_epoll1_linux.c" role="src" />
<<<<<<< HEAD
=======
    <file baseinstalldir="/" name="src/core/lib/iomgr/ev_epollex_linux.c" role="src" />
>>>>>>> 5c53d1bd
    <file baseinstalldir="/" name="src/core/lib/iomgr/ev_epollsig_linux.c" role="src" />
    <file baseinstalldir="/" name="src/core/lib/iomgr/ev_poll_posix.c" role="src" />
    <file baseinstalldir="/" name="src/core/lib/iomgr/ev_posix.c" role="src" />
    <file baseinstalldir="/" name="src/core/lib/iomgr/exec_ctx.c" role="src" />
    <file baseinstalldir="/" name="src/core/lib/iomgr/executor.c" role="src" />
    <file baseinstalldir="/" name="src/core/lib/iomgr/iocp_windows.c" role="src" />
    <file baseinstalldir="/" name="src/core/lib/iomgr/iomgr.c" role="src" />
    <file baseinstalldir="/" name="src/core/lib/iomgr/iomgr_posix.c" role="src" />
    <file baseinstalldir="/" name="src/core/lib/iomgr/iomgr_uv.c" role="src" />
    <file baseinstalldir="/" name="src/core/lib/iomgr/iomgr_windows.c" role="src" />
    <file baseinstalldir="/" name="src/core/lib/iomgr/is_epollexclusive_available.c" role="src" />
    <file baseinstalldir="/" name="src/core/lib/iomgr/load_file.c" role="src" />
    <file baseinstalldir="/" name="src/core/lib/iomgr/lockfree_event.c" role="src" />
    <file baseinstalldir="/" name="src/core/lib/iomgr/network_status_tracker.c" role="src" />
    <file baseinstalldir="/" name="src/core/lib/iomgr/polling_entity.c" role="src" />
    <file baseinstalldir="/" name="src/core/lib/iomgr/pollset_set_uv.c" role="src" />
    <file baseinstalldir="/" name="src/core/lib/iomgr/pollset_set_windows.c" role="src" />
    <file baseinstalldir="/" name="src/core/lib/iomgr/pollset_uv.c" role="src" />
    <file baseinstalldir="/" name="src/core/lib/iomgr/pollset_windows.c" role="src" />
    <file baseinstalldir="/" name="src/core/lib/iomgr/resolve_address_posix.c" role="src" />
    <file baseinstalldir="/" name="src/core/lib/iomgr/resolve_address_uv.c" role="src" />
    <file baseinstalldir="/" name="src/core/lib/iomgr/resolve_address_windows.c" role="src" />
    <file baseinstalldir="/" name="src/core/lib/iomgr/resource_quota.c" role="src" />
    <file baseinstalldir="/" name="src/core/lib/iomgr/sockaddr_utils.c" role="src" />
    <file baseinstalldir="/" name="src/core/lib/iomgr/socket_factory_posix.c" role="src" />
    <file baseinstalldir="/" name="src/core/lib/iomgr/socket_mutator.c" role="src" />
    <file baseinstalldir="/" name="src/core/lib/iomgr/socket_utils_common_posix.c" role="src" />
    <file baseinstalldir="/" name="src/core/lib/iomgr/socket_utils_linux.c" role="src" />
    <file baseinstalldir="/" name="src/core/lib/iomgr/socket_utils_posix.c" role="src" />
    <file baseinstalldir="/" name="src/core/lib/iomgr/socket_utils_uv.c" role="src" />
    <file baseinstalldir="/" name="src/core/lib/iomgr/socket_utils_windows.c" role="src" />
    <file baseinstalldir="/" name="src/core/lib/iomgr/socket_windows.c" role="src" />
    <file baseinstalldir="/" name="src/core/lib/iomgr/tcp_client_posix.c" role="src" />
    <file baseinstalldir="/" name="src/core/lib/iomgr/tcp_client_uv.c" role="src" />
    <file baseinstalldir="/" name="src/core/lib/iomgr/tcp_client_windows.c" role="src" />
    <file baseinstalldir="/" name="src/core/lib/iomgr/tcp_posix.c" role="src" />
    <file baseinstalldir="/" name="src/core/lib/iomgr/tcp_server_posix.c" role="src" />
    <file baseinstalldir="/" name="src/core/lib/iomgr/tcp_server_utils_posix_common.c" role="src" />
    <file baseinstalldir="/" name="src/core/lib/iomgr/tcp_server_utils_posix_ifaddrs.c" role="src" />
    <file baseinstalldir="/" name="src/core/lib/iomgr/tcp_server_utils_posix_noifaddrs.c" role="src" />
    <file baseinstalldir="/" name="src/core/lib/iomgr/tcp_server_uv.c" role="src" />
    <file baseinstalldir="/" name="src/core/lib/iomgr/tcp_server_windows.c" role="src" />
    <file baseinstalldir="/" name="src/core/lib/iomgr/tcp_uv.c" role="src" />
    <file baseinstalldir="/" name="src/core/lib/iomgr/tcp_windows.c" role="src" />
    <file baseinstalldir="/" name="src/core/lib/iomgr/time_averaged_stats.c" role="src" />
    <file baseinstalldir="/" name="src/core/lib/iomgr/timer_generic.c" role="src" />
    <file baseinstalldir="/" name="src/core/lib/iomgr/timer_heap.c" role="src" />
    <file baseinstalldir="/" name="src/core/lib/iomgr/timer_manager.c" role="src" />
    <file baseinstalldir="/" name="src/core/lib/iomgr/timer_uv.c" role="src" />
    <file baseinstalldir="/" name="src/core/lib/iomgr/udp_server.c" role="src" />
    <file baseinstalldir="/" name="src/core/lib/iomgr/unix_sockets_posix.c" role="src" />
    <file baseinstalldir="/" name="src/core/lib/iomgr/unix_sockets_posix_noop.c" role="src" />
    <file baseinstalldir="/" name="src/core/lib/iomgr/wakeup_fd_cv.c" role="src" />
    <file baseinstalldir="/" name="src/core/lib/iomgr/wakeup_fd_eventfd.c" role="src" />
    <file baseinstalldir="/" name="src/core/lib/iomgr/wakeup_fd_nospecial.c" role="src" />
    <file baseinstalldir="/" name="src/core/lib/iomgr/wakeup_fd_pipe.c" role="src" />
    <file baseinstalldir="/" name="src/core/lib/iomgr/wakeup_fd_posix.c" role="src" />
    <file baseinstalldir="/" name="src/core/lib/iomgr/workqueue_uv.c" role="src" />
    <file baseinstalldir="/" name="src/core/lib/iomgr/workqueue_windows.c" role="src" />
    <file baseinstalldir="/" name="src/core/lib/json/json.c" role="src" />
    <file baseinstalldir="/" name="src/core/lib/json/json_reader.c" role="src" />
    <file baseinstalldir="/" name="src/core/lib/json/json_string.c" role="src" />
    <file baseinstalldir="/" name="src/core/lib/json/json_writer.c" role="src" />
    <file baseinstalldir="/" name="src/core/lib/slice/b64.c" role="src" />
    <file baseinstalldir="/" name="src/core/lib/slice/percent_encoding.c" role="src" />
    <file baseinstalldir="/" name="src/core/lib/slice/slice.c" role="src" />
    <file baseinstalldir="/" name="src/core/lib/slice/slice_buffer.c" role="src" />
    <file baseinstalldir="/" name="src/core/lib/slice/slice_hash_table.c" role="src" />
    <file baseinstalldir="/" name="src/core/lib/slice/slice_intern.c" role="src" />
    <file baseinstalldir="/" name="src/core/lib/slice/slice_string_helpers.c" role="src" />
    <file baseinstalldir="/" name="src/core/lib/surface/alarm.c" role="src" />
    <file baseinstalldir="/" name="src/core/lib/surface/api_trace.c" role="src" />
    <file baseinstalldir="/" name="src/core/lib/surface/byte_buffer.c" role="src" />
    <file baseinstalldir="/" name="src/core/lib/surface/byte_buffer_reader.c" role="src" />
    <file baseinstalldir="/" name="src/core/lib/surface/call.c" role="src" />
    <file baseinstalldir="/" name="src/core/lib/surface/call_details.c" role="src" />
    <file baseinstalldir="/" name="src/core/lib/surface/call_log_batch.c" role="src" />
    <file baseinstalldir="/" name="src/core/lib/surface/channel.c" role="src" />
    <file baseinstalldir="/" name="src/core/lib/surface/channel_init.c" role="src" />
    <file baseinstalldir="/" name="src/core/lib/surface/channel_ping.c" role="src" />
    <file baseinstalldir="/" name="src/core/lib/surface/channel_stack_type.c" role="src" />
    <file baseinstalldir="/" name="src/core/lib/surface/completion_queue.c" role="src" />
    <file baseinstalldir="/" name="src/core/lib/surface/completion_queue_factory.c" role="src" />
    <file baseinstalldir="/" name="src/core/lib/surface/event_string.c" role="src" />
    <file baseinstalldir="/" name="src/core/lib/surface/lame_client.cc" role="src" />
    <file baseinstalldir="/" name="src/core/lib/surface/metadata_array.c" role="src" />
    <file baseinstalldir="/" name="src/core/lib/surface/server.c" role="src" />
    <file baseinstalldir="/" name="src/core/lib/surface/validate_metadata.c" role="src" />
    <file baseinstalldir="/" name="src/core/lib/surface/version.c" role="src" />
    <file baseinstalldir="/" name="src/core/lib/transport/bdp_estimator.c" role="src" />
    <file baseinstalldir="/" name="src/core/lib/transport/byte_stream.c" role="src" />
    <file baseinstalldir="/" name="src/core/lib/transport/connectivity_state.c" role="src" />
    <file baseinstalldir="/" name="src/core/lib/transport/error_utils.c" role="src" />
    <file baseinstalldir="/" name="src/core/lib/transport/metadata.c" role="src" />
    <file baseinstalldir="/" name="src/core/lib/transport/metadata_batch.c" role="src" />
    <file baseinstalldir="/" name="src/core/lib/transport/pid_controller.c" role="src" />
    <file baseinstalldir="/" name="src/core/lib/transport/service_config.c" role="src" />
    <file baseinstalldir="/" name="src/core/lib/transport/static_metadata.c" role="src" />
    <file baseinstalldir="/" name="src/core/lib/transport/status_conversion.c" role="src" />
    <file baseinstalldir="/" name="src/core/lib/transport/timeout_encoding.c" role="src" />
    <file baseinstalldir="/" name="src/core/lib/transport/transport.c" role="src" />
    <file baseinstalldir="/" name="src/core/lib/transport/transport_op_string.c" role="src" />
    <file baseinstalldir="/" name="src/core/ext/transport/chttp2/server/secure/server_secure_chttp2.c" role="src" />
    <file baseinstalldir="/" name="src/core/ext/transport/chttp2/transport/bin_decoder.c" role="src" />
    <file baseinstalldir="/" name="src/core/ext/transport/chttp2/transport/bin_encoder.c" role="src" />
    <file baseinstalldir="/" name="src/core/ext/transport/chttp2/transport/chttp2_plugin.c" role="src" />
    <file baseinstalldir="/" name="src/core/ext/transport/chttp2/transport/chttp2_transport.c" role="src" />
    <file baseinstalldir="/" name="src/core/ext/transport/chttp2/transport/frame_data.c" role="src" />
    <file baseinstalldir="/" name="src/core/ext/transport/chttp2/transport/frame_goaway.c" role="src" />
    <file baseinstalldir="/" name="src/core/ext/transport/chttp2/transport/frame_ping.c" role="src" />
    <file baseinstalldir="/" name="src/core/ext/transport/chttp2/transport/frame_rst_stream.c" role="src" />
    <file baseinstalldir="/" name="src/core/ext/transport/chttp2/transport/frame_settings.c" role="src" />
    <file baseinstalldir="/" name="src/core/ext/transport/chttp2/transport/frame_window_update.c" role="src" />
    <file baseinstalldir="/" name="src/core/ext/transport/chttp2/transport/hpack_encoder.c" role="src" />
    <file baseinstalldir="/" name="src/core/ext/transport/chttp2/transport/hpack_parser.c" role="src" />
    <file baseinstalldir="/" name="src/core/ext/transport/chttp2/transport/hpack_table.c" role="src" />
    <file baseinstalldir="/" name="src/core/ext/transport/chttp2/transport/http2_settings.c" role="src" />
    <file baseinstalldir="/" name="src/core/ext/transport/chttp2/transport/huffsyms.c" role="src" />
    <file baseinstalldir="/" name="src/core/ext/transport/chttp2/transport/incoming_metadata.c" role="src" />
    <file baseinstalldir="/" name="src/core/ext/transport/chttp2/transport/parsing.c" role="src" />
    <file baseinstalldir="/" name="src/core/ext/transport/chttp2/transport/stream_lists.c" role="src" />
    <file baseinstalldir="/" name="src/core/ext/transport/chttp2/transport/stream_map.c" role="src" />
    <file baseinstalldir="/" name="src/core/ext/transport/chttp2/transport/varint.c" role="src" />
    <file baseinstalldir="/" name="src/core/ext/transport/chttp2/transport/writing.c" role="src" />
    <file baseinstalldir="/" name="src/core/ext/transport/chttp2/alpn/alpn.c" role="src" />
    <file baseinstalldir="/" name="src/core/ext/filters/http/client/http_client_filter.c" role="src" />
    <file baseinstalldir="/" name="src/core/ext/filters/http/http_filters_plugin.c" role="src" />
    <file baseinstalldir="/" name="src/core/ext/filters/http/message_compress/message_compress_filter.c" role="src" />
    <file baseinstalldir="/" name="src/core/ext/filters/http/server/http_server_filter.c" role="src" />
    <file baseinstalldir="/" name="src/core/lib/http/httpcli_security_connector.c" role="src" />
    <file baseinstalldir="/" name="src/core/lib/security/context/security_context.c" role="src" />
    <file baseinstalldir="/" name="src/core/lib/security/credentials/composite/composite_credentials.c" role="src" />
    <file baseinstalldir="/" name="src/core/lib/security/credentials/credentials.c" role="src" />
    <file baseinstalldir="/" name="src/core/lib/security/credentials/credentials_metadata.c" role="src" />
    <file baseinstalldir="/" name="src/core/lib/security/credentials/fake/fake_credentials.c" role="src" />
    <file baseinstalldir="/" name="src/core/lib/security/credentials/google_default/credentials_generic.c" role="src" />
    <file baseinstalldir="/" name="src/core/lib/security/credentials/google_default/google_default_credentials.c" role="src" />
    <file baseinstalldir="/" name="src/core/lib/security/credentials/iam/iam_credentials.c" role="src" />
    <file baseinstalldir="/" name="src/core/lib/security/credentials/jwt/json_token.c" role="src" />
    <file baseinstalldir="/" name="src/core/lib/security/credentials/jwt/jwt_credentials.c" role="src" />
    <file baseinstalldir="/" name="src/core/lib/security/credentials/jwt/jwt_verifier.c" role="src" />
    <file baseinstalldir="/" name="src/core/lib/security/credentials/oauth2/oauth2_credentials.c" role="src" />
    <file baseinstalldir="/" name="src/core/lib/security/credentials/plugin/plugin_credentials.c" role="src" />
    <file baseinstalldir="/" name="src/core/lib/security/credentials/ssl/ssl_credentials.c" role="src" />
    <file baseinstalldir="/" name="src/core/lib/security/transport/client_auth_filter.c" role="src" />
    <file baseinstalldir="/" name="src/core/lib/security/transport/lb_targets_info.c" role="src" />
    <file baseinstalldir="/" name="src/core/lib/security/transport/secure_endpoint.c" role="src" />
    <file baseinstalldir="/" name="src/core/lib/security/transport/security_connector.c" role="src" />
    <file baseinstalldir="/" name="src/core/lib/security/transport/security_handshaker.c" role="src" />
    <file baseinstalldir="/" name="src/core/lib/security/transport/server_auth_filter.c" role="src" />
    <file baseinstalldir="/" name="src/core/lib/security/transport/tsi_error.c" role="src" />
    <file baseinstalldir="/" name="src/core/lib/security/util/json_util.c" role="src" />
    <file baseinstalldir="/" name="src/core/lib/surface/init_secure.c" role="src" />
    <file baseinstalldir="/" name="src/core/tsi/fake_transport_security.c" role="src" />
    <file baseinstalldir="/" name="src/core/tsi/ssl_transport_security.c" role="src" />
    <file baseinstalldir="/" name="src/core/tsi/transport_security.c" role="src" />
    <file baseinstalldir="/" name="src/core/tsi/transport_security_adapter.c" role="src" />
    <file baseinstalldir="/" name="src/core/ext/transport/chttp2/server/chttp2_server.c" role="src" />
    <file baseinstalldir="/" name="src/core/ext/transport/chttp2/client/secure/secure_channel_create.c" role="src" />
    <file baseinstalldir="/" name="src/core/ext/filters/client_channel/channel_connectivity.c" role="src" />
    <file baseinstalldir="/" name="src/core/ext/filters/client_channel/client_channel.c" role="src" />
    <file baseinstalldir="/" name="src/core/ext/filters/client_channel/client_channel_factory.c" role="src" />
    <file baseinstalldir="/" name="src/core/ext/filters/client_channel/client_channel_plugin.c" role="src" />
    <file baseinstalldir="/" name="src/core/ext/filters/client_channel/connector.c" role="src" />
    <file baseinstalldir="/" name="src/core/ext/filters/client_channel/http_connect_handshaker.c" role="src" />
    <file baseinstalldir="/" name="src/core/ext/filters/client_channel/http_proxy.c" role="src" />
    <file baseinstalldir="/" name="src/core/ext/filters/client_channel/lb_policy.c" role="src" />
    <file baseinstalldir="/" name="src/core/ext/filters/client_channel/lb_policy_factory.c" role="src" />
    <file baseinstalldir="/" name="src/core/ext/filters/client_channel/lb_policy_registry.c" role="src" />
    <file baseinstalldir="/" name="src/core/ext/filters/client_channel/parse_address.c" role="src" />
    <file baseinstalldir="/" name="src/core/ext/filters/client_channel/proxy_mapper.c" role="src" />
    <file baseinstalldir="/" name="src/core/ext/filters/client_channel/proxy_mapper_registry.c" role="src" />
    <file baseinstalldir="/" name="src/core/ext/filters/client_channel/resolver.c" role="src" />
    <file baseinstalldir="/" name="src/core/ext/filters/client_channel/resolver_factory.c" role="src" />
    <file baseinstalldir="/" name="src/core/ext/filters/client_channel/resolver_registry.c" role="src" />
    <file baseinstalldir="/" name="src/core/ext/filters/client_channel/retry_throttle.c" role="src" />
    <file baseinstalldir="/" name="src/core/ext/filters/client_channel/subchannel.c" role="src" />
    <file baseinstalldir="/" name="src/core/ext/filters/client_channel/subchannel_index.c" role="src" />
    <file baseinstalldir="/" name="src/core/ext/filters/client_channel/uri_parser.c" role="src" />
    <file baseinstalldir="/" name="src/core/ext/filters/deadline/deadline_filter.c" role="src" />
    <file baseinstalldir="/" name="src/core/ext/transport/chttp2/client/chttp2_connector.c" role="src" />
    <file baseinstalldir="/" name="src/core/ext/transport/chttp2/server/insecure/server_chttp2.c" role="src" />
    <file baseinstalldir="/" name="src/core/ext/transport/chttp2/server/insecure/server_chttp2_posix.c" role="src" />
    <file baseinstalldir="/" name="src/core/ext/transport/chttp2/client/insecure/channel_create.c" role="src" />
    <file baseinstalldir="/" name="src/core/ext/transport/chttp2/client/insecure/channel_create_posix.c" role="src" />
    <file baseinstalldir="/" name="src/core/ext/filters/client_channel/lb_policy/grpclb/client_load_reporting_filter.c" role="src" />
    <file baseinstalldir="/" name="src/core/ext/filters/client_channel/lb_policy/grpclb/grpclb.c" role="src" />
    <file baseinstalldir="/" name="src/core/ext/filters/client_channel/lb_policy/grpclb/grpclb_channel_secure.c" role="src" />
    <file baseinstalldir="/" name="src/core/ext/filters/client_channel/lb_policy/grpclb/grpclb_client_stats.c" role="src" />
    <file baseinstalldir="/" name="src/core/ext/filters/client_channel/lb_policy/grpclb/load_balancer_api.c" role="src" />
    <file baseinstalldir="/" name="src/core/ext/filters/client_channel/lb_policy/grpclb/proto/grpc/lb/v1/load_balancer.pb.c" role="src" />
    <file baseinstalldir="/" name="third_party/nanopb/pb_common.c" role="src" />
    <file baseinstalldir="/" name="third_party/nanopb/pb_decode.c" role="src" />
    <file baseinstalldir="/" name="third_party/nanopb/pb_encode.c" role="src" />
    <file baseinstalldir="/" name="src/core/ext/filters/client_channel/lb_policy/pick_first/pick_first.c" role="src" />
    <file baseinstalldir="/" name="src/core/ext/filters/client_channel/lb_policy/round_robin/round_robin.c" role="src" />
    <file baseinstalldir="/" name="src/core/ext/filters/client_channel/resolver/dns/c_ares/dns_resolver_ares.c" role="src" />
    <file baseinstalldir="/" name="src/core/ext/filters/client_channel/resolver/dns/c_ares/grpc_ares_ev_driver_posix.c" role="src" />
    <file baseinstalldir="/" name="src/core/ext/filters/client_channel/resolver/dns/c_ares/grpc_ares_wrapper.c" role="src" />
    <file baseinstalldir="/" name="src/core/ext/filters/client_channel/resolver/dns/native/dns_resolver.c" role="src" />
    <file baseinstalldir="/" name="src/core/ext/filters/client_channel/resolver/sockaddr/sockaddr_resolver.c" role="src" />
    <file baseinstalldir="/" name="src/core/ext/filters/load_reporting/load_reporting.c" role="src" />
    <file baseinstalldir="/" name="src/core/ext/filters/load_reporting/load_reporting_filter.c" role="src" />
    <file baseinstalldir="/" name="src/core/ext/census/base_resources.c" role="src" />
    <file baseinstalldir="/" name="src/core/ext/census/context.c" role="src" />
    <file baseinstalldir="/" name="src/core/ext/census/gen/census.pb.c" role="src" />
    <file baseinstalldir="/" name="src/core/ext/census/gen/trace_context.pb.c" role="src" />
    <file baseinstalldir="/" name="src/core/ext/census/grpc_context.c" role="src" />
    <file baseinstalldir="/" name="src/core/ext/census/grpc_filter.c" role="src" />
    <file baseinstalldir="/" name="src/core/ext/census/grpc_plugin.c" role="src" />
    <file baseinstalldir="/" name="src/core/ext/census/initialize.c" role="src" />
    <file baseinstalldir="/" name="src/core/ext/census/mlog.c" role="src" />
    <file baseinstalldir="/" name="src/core/ext/census/operation.c" role="src" />
    <file baseinstalldir="/" name="src/core/ext/census/placeholders.c" role="src" />
    <file baseinstalldir="/" name="src/core/ext/census/resource.c" role="src" />
    <file baseinstalldir="/" name="src/core/ext/census/trace_context.c" role="src" />
    <file baseinstalldir="/" name="src/core/ext/census/tracing.c" role="src" />
    <file baseinstalldir="/" name="src/core/ext/filters/max_age/max_age_filter.c" role="src" />
    <file baseinstalldir="/" name="src/core/ext/filters/message_size/message_size_filter.c" role="src" />
    <file baseinstalldir="/" name="src/core/plugin_registry/grpc_plugin_registry.c" role="src" />
    <file baseinstalldir="/" name="third_party/boringssl/crypto/aes/internal.h" role="src" />
    <file baseinstalldir="/" name="third_party/boringssl/crypto/asn1/asn1_locl.h" role="src" />
    <file baseinstalldir="/" name="third_party/boringssl/crypto/bio/internal.h" role="src" />
    <file baseinstalldir="/" name="third_party/boringssl/crypto/bn/internal.h" role="src" />
    <file baseinstalldir="/" name="third_party/boringssl/crypto/bn/rsaz_exp.h" role="src" />
    <file baseinstalldir="/" name="third_party/boringssl/crypto/bytestring/internal.h" role="src" />
    <file baseinstalldir="/" name="third_party/boringssl/crypto/cipher/internal.h" role="src" />
    <file baseinstalldir="/" name="third_party/boringssl/crypto/conf/conf_def.h" role="src" />
    <file baseinstalldir="/" name="third_party/boringssl/crypto/conf/internal.h" role="src" />
    <file baseinstalldir="/" name="third_party/boringssl/crypto/curve25519/internal.h" role="src" />
    <file baseinstalldir="/" name="third_party/boringssl/crypto/des/internal.h" role="src" />
    <file baseinstalldir="/" name="third_party/boringssl/crypto/digest/internal.h" role="src" />
    <file baseinstalldir="/" name="third_party/boringssl/crypto/digest/md32_common.h" role="src" />
    <file baseinstalldir="/" name="third_party/boringssl/crypto/ec/internal.h" role="src" />
    <file baseinstalldir="/" name="third_party/boringssl/crypto/ec/p256-x86_64-table.h" role="src" />
    <file baseinstalldir="/" name="third_party/boringssl/crypto/evp/internal.h" role="src" />
    <file baseinstalldir="/" name="third_party/boringssl/crypto/internal.h" role="src" />
    <file baseinstalldir="/" name="third_party/boringssl/crypto/modes/internal.h" role="src" />
    <file baseinstalldir="/" name="third_party/boringssl/crypto/newhope/internal.h" role="src" />
    <file baseinstalldir="/" name="third_party/boringssl/crypto/obj/obj_dat.h" role="src" />
    <file baseinstalldir="/" name="third_party/boringssl/crypto/obj/obj_xref.h" role="src" />
    <file baseinstalldir="/" name="third_party/boringssl/crypto/pkcs8/internal.h" role="src" />
    <file baseinstalldir="/" name="third_party/boringssl/crypto/poly1305/internal.h" role="src" />
    <file baseinstalldir="/" name="third_party/boringssl/crypto/rand/internal.h" role="src" />
    <file baseinstalldir="/" name="third_party/boringssl/crypto/rsa/internal.h" role="src" />
    <file baseinstalldir="/" name="third_party/boringssl/crypto/x509/charmap.h" role="src" />
    <file baseinstalldir="/" name="third_party/boringssl/crypto/x509/internal.h" role="src" />
    <file baseinstalldir="/" name="third_party/boringssl/crypto/x509/vpm_int.h" role="src" />
    <file baseinstalldir="/" name="third_party/boringssl/crypto/x509v3/ext_dat.h" role="src" />
    <file baseinstalldir="/" name="third_party/boringssl/crypto/x509v3/pcy_int.h" role="src" />
    <file baseinstalldir="/" name="third_party/boringssl/include/openssl/aead.h" role="src" />
    <file baseinstalldir="/" name="third_party/boringssl/include/openssl/aes.h" role="src" />
    <file baseinstalldir="/" name="third_party/boringssl/include/openssl/arm_arch.h" role="src" />
    <file baseinstalldir="/" name="third_party/boringssl/include/openssl/asn1.h" role="src" />
    <file baseinstalldir="/" name="third_party/boringssl/include/openssl/asn1_mac.h" role="src" />
    <file baseinstalldir="/" name="third_party/boringssl/include/openssl/asn1t.h" role="src" />
    <file baseinstalldir="/" name="third_party/boringssl/include/openssl/base.h" role="src" />
    <file baseinstalldir="/" name="third_party/boringssl/include/openssl/base64.h" role="src" />
    <file baseinstalldir="/" name="third_party/boringssl/include/openssl/bio.h" role="src" />
    <file baseinstalldir="/" name="third_party/boringssl/include/openssl/blowfish.h" role="src" />
    <file baseinstalldir="/" name="third_party/boringssl/include/openssl/bn.h" role="src" />
    <file baseinstalldir="/" name="third_party/boringssl/include/openssl/buf.h" role="src" />
    <file baseinstalldir="/" name="third_party/boringssl/include/openssl/buffer.h" role="src" />
    <file baseinstalldir="/" name="third_party/boringssl/include/openssl/bytestring.h" role="src" />
    <file baseinstalldir="/" name="third_party/boringssl/include/openssl/cast.h" role="src" />
    <file baseinstalldir="/" name="third_party/boringssl/include/openssl/chacha.h" role="src" />
    <file baseinstalldir="/" name="third_party/boringssl/include/openssl/cipher.h" role="src" />
    <file baseinstalldir="/" name="third_party/boringssl/include/openssl/cmac.h" role="src" />
    <file baseinstalldir="/" name="third_party/boringssl/include/openssl/conf.h" role="src" />
    <file baseinstalldir="/" name="third_party/boringssl/include/openssl/cpu.h" role="src" />
    <file baseinstalldir="/" name="third_party/boringssl/include/openssl/crypto.h" role="src" />
    <file baseinstalldir="/" name="third_party/boringssl/include/openssl/curve25519.h" role="src" />
    <file baseinstalldir="/" name="third_party/boringssl/include/openssl/des.h" role="src" />
    <file baseinstalldir="/" name="third_party/boringssl/include/openssl/dh.h" role="src" />
    <file baseinstalldir="/" name="third_party/boringssl/include/openssl/digest.h" role="src" />
    <file baseinstalldir="/" name="third_party/boringssl/include/openssl/dsa.h" role="src" />
    <file baseinstalldir="/" name="third_party/boringssl/include/openssl/dtls1.h" role="src" />
    <file baseinstalldir="/" name="third_party/boringssl/include/openssl/ec.h" role="src" />
    <file baseinstalldir="/" name="third_party/boringssl/include/openssl/ec_key.h" role="src" />
    <file baseinstalldir="/" name="third_party/boringssl/include/openssl/ecdh.h" role="src" />
    <file baseinstalldir="/" name="third_party/boringssl/include/openssl/ecdsa.h" role="src" />
    <file baseinstalldir="/" name="third_party/boringssl/include/openssl/engine.h" role="src" />
    <file baseinstalldir="/" name="third_party/boringssl/include/openssl/err.h" role="src" />
    <file baseinstalldir="/" name="third_party/boringssl/include/openssl/evp.h" role="src" />
    <file baseinstalldir="/" name="third_party/boringssl/include/openssl/ex_data.h" role="src" />
    <file baseinstalldir="/" name="third_party/boringssl/include/openssl/hkdf.h" role="src" />
    <file baseinstalldir="/" name="third_party/boringssl/include/openssl/hmac.h" role="src" />
    <file baseinstalldir="/" name="third_party/boringssl/include/openssl/lhash.h" role="src" />
    <file baseinstalldir="/" name="third_party/boringssl/include/openssl/lhash_macros.h" role="src" />
    <file baseinstalldir="/" name="third_party/boringssl/include/openssl/md4.h" role="src" />
    <file baseinstalldir="/" name="third_party/boringssl/include/openssl/md5.h" role="src" />
    <file baseinstalldir="/" name="third_party/boringssl/include/openssl/mem.h" role="src" />
    <file baseinstalldir="/" name="third_party/boringssl/include/openssl/newhope.h" role="src" />
    <file baseinstalldir="/" name="third_party/boringssl/include/openssl/nid.h" role="src" />
    <file baseinstalldir="/" name="third_party/boringssl/include/openssl/obj.h" role="src" />
    <file baseinstalldir="/" name="third_party/boringssl/include/openssl/obj_mac.h" role="src" />
    <file baseinstalldir="/" name="third_party/boringssl/include/openssl/objects.h" role="src" />
    <file baseinstalldir="/" name="third_party/boringssl/include/openssl/opensslconf.h" role="src" />
    <file baseinstalldir="/" name="third_party/boringssl/include/openssl/opensslv.h" role="src" />
    <file baseinstalldir="/" name="third_party/boringssl/include/openssl/ossl_typ.h" role="src" />
    <file baseinstalldir="/" name="third_party/boringssl/include/openssl/pem.h" role="src" />
    <file baseinstalldir="/" name="third_party/boringssl/include/openssl/pkcs12.h" role="src" />
    <file baseinstalldir="/" name="third_party/boringssl/include/openssl/pkcs7.h" role="src" />
    <file baseinstalldir="/" name="third_party/boringssl/include/openssl/pkcs8.h" role="src" />
    <file baseinstalldir="/" name="third_party/boringssl/include/openssl/poly1305.h" role="src" />
    <file baseinstalldir="/" name="third_party/boringssl/include/openssl/rand.h" role="src" />
    <file baseinstalldir="/" name="third_party/boringssl/include/openssl/rc4.h" role="src" />
    <file baseinstalldir="/" name="third_party/boringssl/include/openssl/ripemd.h" role="src" />
    <file baseinstalldir="/" name="third_party/boringssl/include/openssl/rsa.h" role="src" />
    <file baseinstalldir="/" name="third_party/boringssl/include/openssl/safestack.h" role="src" />
    <file baseinstalldir="/" name="third_party/boringssl/include/openssl/sha.h" role="src" />
    <file baseinstalldir="/" name="third_party/boringssl/include/openssl/srtp.h" role="src" />
    <file baseinstalldir="/" name="third_party/boringssl/include/openssl/ssl.h" role="src" />
    <file baseinstalldir="/" name="third_party/boringssl/include/openssl/ssl3.h" role="src" />
    <file baseinstalldir="/" name="third_party/boringssl/include/openssl/stack.h" role="src" />
    <file baseinstalldir="/" name="third_party/boringssl/include/openssl/stack_macros.h" role="src" />
    <file baseinstalldir="/" name="third_party/boringssl/include/openssl/thread.h" role="src" />
    <file baseinstalldir="/" name="third_party/boringssl/include/openssl/time_support.h" role="src" />
    <file baseinstalldir="/" name="third_party/boringssl/include/openssl/tls1.h" role="src" />
    <file baseinstalldir="/" name="third_party/boringssl/include/openssl/type_check.h" role="src" />
    <file baseinstalldir="/" name="third_party/boringssl/include/openssl/x509.h" role="src" />
    <file baseinstalldir="/" name="third_party/boringssl/include/openssl/x509_vfy.h" role="src" />
    <file baseinstalldir="/" name="third_party/boringssl/include/openssl/x509v3.h" role="src" />
    <file baseinstalldir="/" name="third_party/boringssl/ssl/internal.h" role="src" />
    <file baseinstalldir="/" name="src/boringssl/err_data.c" role="src" />
    <file baseinstalldir="/" name="third_party/boringssl/crypto/aes/aes.c" role="src" />
    <file baseinstalldir="/" name="third_party/boringssl/crypto/aes/mode_wrappers.c" role="src" />
    <file baseinstalldir="/" name="third_party/boringssl/crypto/asn1/a_bitstr.c" role="src" />
    <file baseinstalldir="/" name="third_party/boringssl/crypto/asn1/a_bool.c" role="src" />
    <file baseinstalldir="/" name="third_party/boringssl/crypto/asn1/a_d2i_fp.c" role="src" />
    <file baseinstalldir="/" name="third_party/boringssl/crypto/asn1/a_dup.c" role="src" />
    <file baseinstalldir="/" name="third_party/boringssl/crypto/asn1/a_enum.c" role="src" />
    <file baseinstalldir="/" name="third_party/boringssl/crypto/asn1/a_gentm.c" role="src" />
    <file baseinstalldir="/" name="third_party/boringssl/crypto/asn1/a_i2d_fp.c" role="src" />
    <file baseinstalldir="/" name="third_party/boringssl/crypto/asn1/a_int.c" role="src" />
    <file baseinstalldir="/" name="third_party/boringssl/crypto/asn1/a_mbstr.c" role="src" />
    <file baseinstalldir="/" name="third_party/boringssl/crypto/asn1/a_object.c" role="src" />
    <file baseinstalldir="/" name="third_party/boringssl/crypto/asn1/a_octet.c" role="src" />
    <file baseinstalldir="/" name="third_party/boringssl/crypto/asn1/a_print.c" role="src" />
    <file baseinstalldir="/" name="third_party/boringssl/crypto/asn1/a_strnid.c" role="src" />
    <file baseinstalldir="/" name="third_party/boringssl/crypto/asn1/a_time.c" role="src" />
    <file baseinstalldir="/" name="third_party/boringssl/crypto/asn1/a_type.c" role="src" />
    <file baseinstalldir="/" name="third_party/boringssl/crypto/asn1/a_utctm.c" role="src" />
    <file baseinstalldir="/" name="third_party/boringssl/crypto/asn1/a_utf8.c" role="src" />
    <file baseinstalldir="/" name="third_party/boringssl/crypto/asn1/asn1_lib.c" role="src" />
    <file baseinstalldir="/" name="third_party/boringssl/crypto/asn1/asn1_par.c" role="src" />
    <file baseinstalldir="/" name="third_party/boringssl/crypto/asn1/asn_pack.c" role="src" />
    <file baseinstalldir="/" name="third_party/boringssl/crypto/asn1/f_enum.c" role="src" />
    <file baseinstalldir="/" name="third_party/boringssl/crypto/asn1/f_int.c" role="src" />
    <file baseinstalldir="/" name="third_party/boringssl/crypto/asn1/f_string.c" role="src" />
    <file baseinstalldir="/" name="third_party/boringssl/crypto/asn1/t_bitst.c" role="src" />
    <file baseinstalldir="/" name="third_party/boringssl/crypto/asn1/tasn_dec.c" role="src" />
    <file baseinstalldir="/" name="third_party/boringssl/crypto/asn1/tasn_enc.c" role="src" />
    <file baseinstalldir="/" name="third_party/boringssl/crypto/asn1/tasn_fre.c" role="src" />
    <file baseinstalldir="/" name="third_party/boringssl/crypto/asn1/tasn_new.c" role="src" />
    <file baseinstalldir="/" name="third_party/boringssl/crypto/asn1/tasn_typ.c" role="src" />
    <file baseinstalldir="/" name="third_party/boringssl/crypto/asn1/tasn_utl.c" role="src" />
    <file baseinstalldir="/" name="third_party/boringssl/crypto/asn1/x_bignum.c" role="src" />
    <file baseinstalldir="/" name="third_party/boringssl/crypto/asn1/x_long.c" role="src" />
    <file baseinstalldir="/" name="third_party/boringssl/crypto/base64/base64.c" role="src" />
    <file baseinstalldir="/" name="third_party/boringssl/crypto/bio/bio.c" role="src" />
    <file baseinstalldir="/" name="third_party/boringssl/crypto/bio/bio_mem.c" role="src" />
    <file baseinstalldir="/" name="third_party/boringssl/crypto/bio/buffer.c" role="src" />
    <file baseinstalldir="/" name="third_party/boringssl/crypto/bio/connect.c" role="src" />
    <file baseinstalldir="/" name="third_party/boringssl/crypto/bio/fd.c" role="src" />
    <file baseinstalldir="/" name="third_party/boringssl/crypto/bio/file.c" role="src" />
    <file baseinstalldir="/" name="third_party/boringssl/crypto/bio/hexdump.c" role="src" />
    <file baseinstalldir="/" name="third_party/boringssl/crypto/bio/pair.c" role="src" />
    <file baseinstalldir="/" name="third_party/boringssl/crypto/bio/printf.c" role="src" />
    <file baseinstalldir="/" name="third_party/boringssl/crypto/bio/socket.c" role="src" />
    <file baseinstalldir="/" name="third_party/boringssl/crypto/bio/socket_helper.c" role="src" />
    <file baseinstalldir="/" name="third_party/boringssl/crypto/bn/add.c" role="src" />
    <file baseinstalldir="/" name="third_party/boringssl/crypto/bn/asm/x86_64-gcc.c" role="src" />
    <file baseinstalldir="/" name="third_party/boringssl/crypto/bn/bn.c" role="src" />
    <file baseinstalldir="/" name="third_party/boringssl/crypto/bn/bn_asn1.c" role="src" />
    <file baseinstalldir="/" name="third_party/boringssl/crypto/bn/cmp.c" role="src" />
    <file baseinstalldir="/" name="third_party/boringssl/crypto/bn/convert.c" role="src" />
    <file baseinstalldir="/" name="third_party/boringssl/crypto/bn/ctx.c" role="src" />
    <file baseinstalldir="/" name="third_party/boringssl/crypto/bn/div.c" role="src" />
    <file baseinstalldir="/" name="third_party/boringssl/crypto/bn/exponentiation.c" role="src" />
    <file baseinstalldir="/" name="third_party/boringssl/crypto/bn/gcd.c" role="src" />
    <file baseinstalldir="/" name="third_party/boringssl/crypto/bn/generic.c" role="src" />
    <file baseinstalldir="/" name="third_party/boringssl/crypto/bn/kronecker.c" role="src" />
    <file baseinstalldir="/" name="third_party/boringssl/crypto/bn/montgomery.c" role="src" />
    <file baseinstalldir="/" name="third_party/boringssl/crypto/bn/montgomery_inv.c" role="src" />
    <file baseinstalldir="/" name="third_party/boringssl/crypto/bn/mul.c" role="src" />
    <file baseinstalldir="/" name="third_party/boringssl/crypto/bn/prime.c" role="src" />
    <file baseinstalldir="/" name="third_party/boringssl/crypto/bn/random.c" role="src" />
    <file baseinstalldir="/" name="third_party/boringssl/crypto/bn/rsaz_exp.c" role="src" />
    <file baseinstalldir="/" name="third_party/boringssl/crypto/bn/shift.c" role="src" />
    <file baseinstalldir="/" name="third_party/boringssl/crypto/bn/sqrt.c" role="src" />
    <file baseinstalldir="/" name="third_party/boringssl/crypto/buf/buf.c" role="src" />
    <file baseinstalldir="/" name="third_party/boringssl/crypto/bytestring/asn1_compat.c" role="src" />
    <file baseinstalldir="/" name="third_party/boringssl/crypto/bytestring/ber.c" role="src" />
    <file baseinstalldir="/" name="third_party/boringssl/crypto/bytestring/cbb.c" role="src" />
    <file baseinstalldir="/" name="third_party/boringssl/crypto/bytestring/cbs.c" role="src" />
    <file baseinstalldir="/" name="third_party/boringssl/crypto/chacha/chacha.c" role="src" />
    <file baseinstalldir="/" name="third_party/boringssl/crypto/cipher/aead.c" role="src" />
    <file baseinstalldir="/" name="third_party/boringssl/crypto/cipher/cipher.c" role="src" />
    <file baseinstalldir="/" name="third_party/boringssl/crypto/cipher/derive_key.c" role="src" />
    <file baseinstalldir="/" name="third_party/boringssl/crypto/cipher/e_aes.c" role="src" />
    <file baseinstalldir="/" name="third_party/boringssl/crypto/cipher/e_chacha20poly1305.c" role="src" />
    <file baseinstalldir="/" name="third_party/boringssl/crypto/cipher/e_des.c" role="src" />
    <file baseinstalldir="/" name="third_party/boringssl/crypto/cipher/e_null.c" role="src" />
    <file baseinstalldir="/" name="third_party/boringssl/crypto/cipher/e_rc2.c" role="src" />
    <file baseinstalldir="/" name="third_party/boringssl/crypto/cipher/e_rc4.c" role="src" />
    <file baseinstalldir="/" name="third_party/boringssl/crypto/cipher/e_ssl3.c" role="src" />
    <file baseinstalldir="/" name="third_party/boringssl/crypto/cipher/e_tls.c" role="src" />
    <file baseinstalldir="/" name="third_party/boringssl/crypto/cipher/tls_cbc.c" role="src" />
    <file baseinstalldir="/" name="third_party/boringssl/crypto/cmac/cmac.c" role="src" />
    <file baseinstalldir="/" name="third_party/boringssl/crypto/conf/conf.c" role="src" />
    <file baseinstalldir="/" name="third_party/boringssl/crypto/cpu-aarch64-linux.c" role="src" />
    <file baseinstalldir="/" name="third_party/boringssl/crypto/cpu-arm-linux.c" role="src" />
    <file baseinstalldir="/" name="third_party/boringssl/crypto/cpu-arm.c" role="src" />
    <file baseinstalldir="/" name="third_party/boringssl/crypto/cpu-intel.c" role="src" />
    <file baseinstalldir="/" name="third_party/boringssl/crypto/cpu-ppc64le.c" role="src" />
    <file baseinstalldir="/" name="third_party/boringssl/crypto/crypto.c" role="src" />
    <file baseinstalldir="/" name="third_party/boringssl/crypto/curve25519/curve25519.c" role="src" />
    <file baseinstalldir="/" name="third_party/boringssl/crypto/curve25519/spake25519.c" role="src" />
    <file baseinstalldir="/" name="third_party/boringssl/crypto/curve25519/x25519-x86_64.c" role="src" />
    <file baseinstalldir="/" name="third_party/boringssl/crypto/des/des.c" role="src" />
    <file baseinstalldir="/" name="third_party/boringssl/crypto/dh/check.c" role="src" />
    <file baseinstalldir="/" name="third_party/boringssl/crypto/dh/dh.c" role="src" />
    <file baseinstalldir="/" name="third_party/boringssl/crypto/dh/dh_asn1.c" role="src" />
    <file baseinstalldir="/" name="third_party/boringssl/crypto/dh/params.c" role="src" />
    <file baseinstalldir="/" name="third_party/boringssl/crypto/digest/digest.c" role="src" />
    <file baseinstalldir="/" name="third_party/boringssl/crypto/digest/digests.c" role="src" />
    <file baseinstalldir="/" name="third_party/boringssl/crypto/dsa/dsa.c" role="src" />
    <file baseinstalldir="/" name="third_party/boringssl/crypto/dsa/dsa_asn1.c" role="src" />
    <file baseinstalldir="/" name="third_party/boringssl/crypto/ec/ec.c" role="src" />
    <file baseinstalldir="/" name="third_party/boringssl/crypto/ec/ec_asn1.c" role="src" />
    <file baseinstalldir="/" name="third_party/boringssl/crypto/ec/ec_key.c" role="src" />
    <file baseinstalldir="/" name="third_party/boringssl/crypto/ec/ec_montgomery.c" role="src" />
    <file baseinstalldir="/" name="third_party/boringssl/crypto/ec/oct.c" role="src" />
    <file baseinstalldir="/" name="third_party/boringssl/crypto/ec/p224-64.c" role="src" />
    <file baseinstalldir="/" name="third_party/boringssl/crypto/ec/p256-64.c" role="src" />
    <file baseinstalldir="/" name="third_party/boringssl/crypto/ec/p256-x86_64.c" role="src" />
    <file baseinstalldir="/" name="third_party/boringssl/crypto/ec/simple.c" role="src" />
    <file baseinstalldir="/" name="third_party/boringssl/crypto/ec/util-64.c" role="src" />
    <file baseinstalldir="/" name="third_party/boringssl/crypto/ec/wnaf.c" role="src" />
    <file baseinstalldir="/" name="third_party/boringssl/crypto/ecdh/ecdh.c" role="src" />
    <file baseinstalldir="/" name="third_party/boringssl/crypto/ecdsa/ecdsa.c" role="src" />
    <file baseinstalldir="/" name="third_party/boringssl/crypto/ecdsa/ecdsa_asn1.c" role="src" />
    <file baseinstalldir="/" name="third_party/boringssl/crypto/engine/engine.c" role="src" />
    <file baseinstalldir="/" name="third_party/boringssl/crypto/err/err.c" role="src" />
    <file baseinstalldir="/" name="third_party/boringssl/crypto/evp/digestsign.c" role="src" />
    <file baseinstalldir="/" name="third_party/boringssl/crypto/evp/evp.c" role="src" />
    <file baseinstalldir="/" name="third_party/boringssl/crypto/evp/evp_asn1.c" role="src" />
    <file baseinstalldir="/" name="third_party/boringssl/crypto/evp/evp_ctx.c" role="src" />
    <file baseinstalldir="/" name="third_party/boringssl/crypto/evp/p_dsa_asn1.c" role="src" />
    <file baseinstalldir="/" name="third_party/boringssl/crypto/evp/p_ec.c" role="src" />
    <file baseinstalldir="/" name="third_party/boringssl/crypto/evp/p_ec_asn1.c" role="src" />
    <file baseinstalldir="/" name="third_party/boringssl/crypto/evp/p_rsa.c" role="src" />
    <file baseinstalldir="/" name="third_party/boringssl/crypto/evp/p_rsa_asn1.c" role="src" />
    <file baseinstalldir="/" name="third_party/boringssl/crypto/evp/pbkdf.c" role="src" />
    <file baseinstalldir="/" name="third_party/boringssl/crypto/evp/print.c" role="src" />
    <file baseinstalldir="/" name="third_party/boringssl/crypto/evp/sign.c" role="src" />
    <file baseinstalldir="/" name="third_party/boringssl/crypto/ex_data.c" role="src" />
    <file baseinstalldir="/" name="third_party/boringssl/crypto/hkdf/hkdf.c" role="src" />
    <file baseinstalldir="/" name="third_party/boringssl/crypto/hmac/hmac.c" role="src" />
    <file baseinstalldir="/" name="third_party/boringssl/crypto/lhash/lhash.c" role="src" />
    <file baseinstalldir="/" name="third_party/boringssl/crypto/md4/md4.c" role="src" />
    <file baseinstalldir="/" name="third_party/boringssl/crypto/md5/md5.c" role="src" />
    <file baseinstalldir="/" name="third_party/boringssl/crypto/mem.c" role="src" />
    <file baseinstalldir="/" name="third_party/boringssl/crypto/modes/cbc.c" role="src" />
    <file baseinstalldir="/" name="third_party/boringssl/crypto/modes/cfb.c" role="src" />
    <file baseinstalldir="/" name="third_party/boringssl/crypto/modes/ctr.c" role="src" />
    <file baseinstalldir="/" name="third_party/boringssl/crypto/modes/gcm.c" role="src" />
    <file baseinstalldir="/" name="third_party/boringssl/crypto/modes/ofb.c" role="src" />
    <file baseinstalldir="/" name="third_party/boringssl/crypto/newhope/error_correction.c" role="src" />
    <file baseinstalldir="/" name="third_party/boringssl/crypto/newhope/newhope.c" role="src" />
    <file baseinstalldir="/" name="third_party/boringssl/crypto/newhope/ntt.c" role="src" />
    <file baseinstalldir="/" name="third_party/boringssl/crypto/newhope/poly.c" role="src" />
    <file baseinstalldir="/" name="third_party/boringssl/crypto/newhope/precomp.c" role="src" />
    <file baseinstalldir="/" name="third_party/boringssl/crypto/newhope/reduce.c" role="src" />
    <file baseinstalldir="/" name="third_party/boringssl/crypto/obj/obj.c" role="src" />
    <file baseinstalldir="/" name="third_party/boringssl/crypto/obj/obj_xref.c" role="src" />
    <file baseinstalldir="/" name="third_party/boringssl/crypto/pem/pem_all.c" role="src" />
    <file baseinstalldir="/" name="third_party/boringssl/crypto/pem/pem_info.c" role="src" />
    <file baseinstalldir="/" name="third_party/boringssl/crypto/pem/pem_lib.c" role="src" />
    <file baseinstalldir="/" name="third_party/boringssl/crypto/pem/pem_oth.c" role="src" />
    <file baseinstalldir="/" name="third_party/boringssl/crypto/pem/pem_pk8.c" role="src" />
    <file baseinstalldir="/" name="third_party/boringssl/crypto/pem/pem_pkey.c" role="src" />
    <file baseinstalldir="/" name="third_party/boringssl/crypto/pem/pem_x509.c" role="src" />
    <file baseinstalldir="/" name="third_party/boringssl/crypto/pem/pem_xaux.c" role="src" />
    <file baseinstalldir="/" name="third_party/boringssl/crypto/pkcs8/p5_pbe.c" role="src" />
    <file baseinstalldir="/" name="third_party/boringssl/crypto/pkcs8/p5_pbev2.c" role="src" />
    <file baseinstalldir="/" name="third_party/boringssl/crypto/pkcs8/p8_pkey.c" role="src" />
    <file baseinstalldir="/" name="third_party/boringssl/crypto/pkcs8/pkcs8.c" role="src" />
    <file baseinstalldir="/" name="third_party/boringssl/crypto/poly1305/poly1305.c" role="src" />
    <file baseinstalldir="/" name="third_party/boringssl/crypto/poly1305/poly1305_arm.c" role="src" />
    <file baseinstalldir="/" name="third_party/boringssl/crypto/poly1305/poly1305_vec.c" role="src" />
    <file baseinstalldir="/" name="third_party/boringssl/crypto/rand/deterministic.c" role="src" />
    <file baseinstalldir="/" name="third_party/boringssl/crypto/rand/rand.c" role="src" />
    <file baseinstalldir="/" name="third_party/boringssl/crypto/rand/urandom.c" role="src" />
    <file baseinstalldir="/" name="third_party/boringssl/crypto/rand/windows.c" role="src" />
    <file baseinstalldir="/" name="third_party/boringssl/crypto/rc4/rc4.c" role="src" />
    <file baseinstalldir="/" name="third_party/boringssl/crypto/refcount_c11.c" role="src" />
    <file baseinstalldir="/" name="third_party/boringssl/crypto/refcount_lock.c" role="src" />
    <file baseinstalldir="/" name="third_party/boringssl/crypto/rsa/blinding.c" role="src" />
    <file baseinstalldir="/" name="third_party/boringssl/crypto/rsa/padding.c" role="src" />
    <file baseinstalldir="/" name="third_party/boringssl/crypto/rsa/rsa.c" role="src" />
    <file baseinstalldir="/" name="third_party/boringssl/crypto/rsa/rsa_asn1.c" role="src" />
    <file baseinstalldir="/" name="third_party/boringssl/crypto/rsa/rsa_impl.c" role="src" />
    <file baseinstalldir="/" name="third_party/boringssl/crypto/sha/sha1.c" role="src" />
    <file baseinstalldir="/" name="third_party/boringssl/crypto/sha/sha256.c" role="src" />
    <file baseinstalldir="/" name="third_party/boringssl/crypto/sha/sha512.c" role="src" />
    <file baseinstalldir="/" name="third_party/boringssl/crypto/stack/stack.c" role="src" />
    <file baseinstalldir="/" name="third_party/boringssl/crypto/thread.c" role="src" />
    <file baseinstalldir="/" name="third_party/boringssl/crypto/thread_none.c" role="src" />
    <file baseinstalldir="/" name="third_party/boringssl/crypto/thread_pthread.c" role="src" />
    <file baseinstalldir="/" name="third_party/boringssl/crypto/thread_win.c" role="src" />
    <file baseinstalldir="/" name="third_party/boringssl/crypto/time_support.c" role="src" />
    <file baseinstalldir="/" name="third_party/boringssl/crypto/x509/a_digest.c" role="src" />
    <file baseinstalldir="/" name="third_party/boringssl/crypto/x509/a_sign.c" role="src" />
    <file baseinstalldir="/" name="third_party/boringssl/crypto/x509/a_strex.c" role="src" />
    <file baseinstalldir="/" name="third_party/boringssl/crypto/x509/a_verify.c" role="src" />
    <file baseinstalldir="/" name="third_party/boringssl/crypto/x509/algorithm.c" role="src" />
    <file baseinstalldir="/" name="third_party/boringssl/crypto/x509/asn1_gen.c" role="src" />
    <file baseinstalldir="/" name="third_party/boringssl/crypto/x509/by_dir.c" role="src" />
    <file baseinstalldir="/" name="third_party/boringssl/crypto/x509/by_file.c" role="src" />
    <file baseinstalldir="/" name="third_party/boringssl/crypto/x509/i2d_pr.c" role="src" />
    <file baseinstalldir="/" name="third_party/boringssl/crypto/x509/pkcs7.c" role="src" />
    <file baseinstalldir="/" name="third_party/boringssl/crypto/x509/rsa_pss.c" role="src" />
    <file baseinstalldir="/" name="third_party/boringssl/crypto/x509/t_crl.c" role="src" />
    <file baseinstalldir="/" name="third_party/boringssl/crypto/x509/t_req.c" role="src" />
    <file baseinstalldir="/" name="third_party/boringssl/crypto/x509/t_x509.c" role="src" />
    <file baseinstalldir="/" name="third_party/boringssl/crypto/x509/t_x509a.c" role="src" />
    <file baseinstalldir="/" name="third_party/boringssl/crypto/x509/x509.c" role="src" />
    <file baseinstalldir="/" name="third_party/boringssl/crypto/x509/x509_att.c" role="src" />
    <file baseinstalldir="/" name="third_party/boringssl/crypto/x509/x509_cmp.c" role="src" />
    <file baseinstalldir="/" name="third_party/boringssl/crypto/x509/x509_d2.c" role="src" />
    <file baseinstalldir="/" name="third_party/boringssl/crypto/x509/x509_def.c" role="src" />
    <file baseinstalldir="/" name="third_party/boringssl/crypto/x509/x509_ext.c" role="src" />
    <file baseinstalldir="/" name="third_party/boringssl/crypto/x509/x509_lu.c" role="src" />
    <file baseinstalldir="/" name="third_party/boringssl/crypto/x509/x509_obj.c" role="src" />
    <file baseinstalldir="/" name="third_party/boringssl/crypto/x509/x509_r2x.c" role="src" />
    <file baseinstalldir="/" name="third_party/boringssl/crypto/x509/x509_req.c" role="src" />
    <file baseinstalldir="/" name="third_party/boringssl/crypto/x509/x509_set.c" role="src" />
    <file baseinstalldir="/" name="third_party/boringssl/crypto/x509/x509_trs.c" role="src" />
    <file baseinstalldir="/" name="third_party/boringssl/crypto/x509/x509_txt.c" role="src" />
    <file baseinstalldir="/" name="third_party/boringssl/crypto/x509/x509_v3.c" role="src" />
    <file baseinstalldir="/" name="third_party/boringssl/crypto/x509/x509_vfy.c" role="src" />
    <file baseinstalldir="/" name="third_party/boringssl/crypto/x509/x509_vpm.c" role="src" />
    <file baseinstalldir="/" name="third_party/boringssl/crypto/x509/x509cset.c" role="src" />
    <file baseinstalldir="/" name="third_party/boringssl/crypto/x509/x509name.c" role="src" />
    <file baseinstalldir="/" name="third_party/boringssl/crypto/x509/x509rset.c" role="src" />
    <file baseinstalldir="/" name="third_party/boringssl/crypto/x509/x509spki.c" role="src" />
    <file baseinstalldir="/" name="third_party/boringssl/crypto/x509/x509type.c" role="src" />
    <file baseinstalldir="/" name="third_party/boringssl/crypto/x509/x_algor.c" role="src" />
    <file baseinstalldir="/" name="third_party/boringssl/crypto/x509/x_all.c" role="src" />
    <file baseinstalldir="/" name="third_party/boringssl/crypto/x509/x_attrib.c" role="src" />
    <file baseinstalldir="/" name="third_party/boringssl/crypto/x509/x_crl.c" role="src" />
    <file baseinstalldir="/" name="third_party/boringssl/crypto/x509/x_exten.c" role="src" />
    <file baseinstalldir="/" name="third_party/boringssl/crypto/x509/x_info.c" role="src" />
    <file baseinstalldir="/" name="third_party/boringssl/crypto/x509/x_name.c" role="src" />
    <file baseinstalldir="/" name="third_party/boringssl/crypto/x509/x_pkey.c" role="src" />
    <file baseinstalldir="/" name="third_party/boringssl/crypto/x509/x_pubkey.c" role="src" />
    <file baseinstalldir="/" name="third_party/boringssl/crypto/x509/x_req.c" role="src" />
    <file baseinstalldir="/" name="third_party/boringssl/crypto/x509/x_sig.c" role="src" />
    <file baseinstalldir="/" name="third_party/boringssl/crypto/x509/x_spki.c" role="src" />
    <file baseinstalldir="/" name="third_party/boringssl/crypto/x509/x_val.c" role="src" />
    <file baseinstalldir="/" name="third_party/boringssl/crypto/x509/x_x509.c" role="src" />
    <file baseinstalldir="/" name="third_party/boringssl/crypto/x509/x_x509a.c" role="src" />
    <file baseinstalldir="/" name="third_party/boringssl/crypto/x509v3/pcy_cache.c" role="src" />
    <file baseinstalldir="/" name="third_party/boringssl/crypto/x509v3/pcy_data.c" role="src" />
    <file baseinstalldir="/" name="third_party/boringssl/crypto/x509v3/pcy_lib.c" role="src" />
    <file baseinstalldir="/" name="third_party/boringssl/crypto/x509v3/pcy_map.c" role="src" />
    <file baseinstalldir="/" name="third_party/boringssl/crypto/x509v3/pcy_node.c" role="src" />
    <file baseinstalldir="/" name="third_party/boringssl/crypto/x509v3/pcy_tree.c" role="src" />
    <file baseinstalldir="/" name="third_party/boringssl/crypto/x509v3/v3_akey.c" role="src" />
    <file baseinstalldir="/" name="third_party/boringssl/crypto/x509v3/v3_akeya.c" role="src" />
    <file baseinstalldir="/" name="third_party/boringssl/crypto/x509v3/v3_alt.c" role="src" />
    <file baseinstalldir="/" name="third_party/boringssl/crypto/x509v3/v3_bcons.c" role="src" />
    <file baseinstalldir="/" name="third_party/boringssl/crypto/x509v3/v3_bitst.c" role="src" />
    <file baseinstalldir="/" name="third_party/boringssl/crypto/x509v3/v3_conf.c" role="src" />
    <file baseinstalldir="/" name="third_party/boringssl/crypto/x509v3/v3_cpols.c" role="src" />
    <file baseinstalldir="/" name="third_party/boringssl/crypto/x509v3/v3_crld.c" role="src" />
    <file baseinstalldir="/" name="third_party/boringssl/crypto/x509v3/v3_enum.c" role="src" />
    <file baseinstalldir="/" name="third_party/boringssl/crypto/x509v3/v3_extku.c" role="src" />
    <file baseinstalldir="/" name="third_party/boringssl/crypto/x509v3/v3_genn.c" role="src" />
    <file baseinstalldir="/" name="third_party/boringssl/crypto/x509v3/v3_ia5.c" role="src" />
    <file baseinstalldir="/" name="third_party/boringssl/crypto/x509v3/v3_info.c" role="src" />
    <file baseinstalldir="/" name="third_party/boringssl/crypto/x509v3/v3_int.c" role="src" />
    <file baseinstalldir="/" name="third_party/boringssl/crypto/x509v3/v3_lib.c" role="src" />
    <file baseinstalldir="/" name="third_party/boringssl/crypto/x509v3/v3_ncons.c" role="src" />
    <file baseinstalldir="/" name="third_party/boringssl/crypto/x509v3/v3_pci.c" role="src" />
    <file baseinstalldir="/" name="third_party/boringssl/crypto/x509v3/v3_pcia.c" role="src" />
    <file baseinstalldir="/" name="third_party/boringssl/crypto/x509v3/v3_pcons.c" role="src" />
    <file baseinstalldir="/" name="third_party/boringssl/crypto/x509v3/v3_pku.c" role="src" />
    <file baseinstalldir="/" name="third_party/boringssl/crypto/x509v3/v3_pmaps.c" role="src" />
    <file baseinstalldir="/" name="third_party/boringssl/crypto/x509v3/v3_prn.c" role="src" />
    <file baseinstalldir="/" name="third_party/boringssl/crypto/x509v3/v3_purp.c" role="src" />
    <file baseinstalldir="/" name="third_party/boringssl/crypto/x509v3/v3_skey.c" role="src" />
    <file baseinstalldir="/" name="third_party/boringssl/crypto/x509v3/v3_sxnet.c" role="src" />
    <file baseinstalldir="/" name="third_party/boringssl/crypto/x509v3/v3_utl.c" role="src" />
    <file baseinstalldir="/" name="third_party/boringssl/ssl/custom_extensions.c" role="src" />
    <file baseinstalldir="/" name="third_party/boringssl/ssl/d1_both.c" role="src" />
    <file baseinstalldir="/" name="third_party/boringssl/ssl/d1_lib.c" role="src" />
    <file baseinstalldir="/" name="third_party/boringssl/ssl/d1_pkt.c" role="src" />
    <file baseinstalldir="/" name="third_party/boringssl/ssl/d1_srtp.c" role="src" />
    <file baseinstalldir="/" name="third_party/boringssl/ssl/dtls_method.c" role="src" />
    <file baseinstalldir="/" name="third_party/boringssl/ssl/dtls_record.c" role="src" />
    <file baseinstalldir="/" name="third_party/boringssl/ssl/handshake_client.c" role="src" />
    <file baseinstalldir="/" name="third_party/boringssl/ssl/handshake_server.c" role="src" />
    <file baseinstalldir="/" name="third_party/boringssl/ssl/s3_both.c" role="src" />
    <file baseinstalldir="/" name="third_party/boringssl/ssl/s3_enc.c" role="src" />
    <file baseinstalldir="/" name="third_party/boringssl/ssl/s3_lib.c" role="src" />
    <file baseinstalldir="/" name="third_party/boringssl/ssl/s3_pkt.c" role="src" />
    <file baseinstalldir="/" name="third_party/boringssl/ssl/ssl_aead_ctx.c" role="src" />
    <file baseinstalldir="/" name="third_party/boringssl/ssl/ssl_asn1.c" role="src" />
    <file baseinstalldir="/" name="third_party/boringssl/ssl/ssl_buffer.c" role="src" />
    <file baseinstalldir="/" name="third_party/boringssl/ssl/ssl_cert.c" role="src" />
    <file baseinstalldir="/" name="third_party/boringssl/ssl/ssl_cipher.c" role="src" />
    <file baseinstalldir="/" name="third_party/boringssl/ssl/ssl_ecdh.c" role="src" />
    <file baseinstalldir="/" name="third_party/boringssl/ssl/ssl_file.c" role="src" />
    <file baseinstalldir="/" name="third_party/boringssl/ssl/ssl_lib.c" role="src" />
    <file baseinstalldir="/" name="third_party/boringssl/ssl/ssl_rsa.c" role="src" />
    <file baseinstalldir="/" name="third_party/boringssl/ssl/ssl_session.c" role="src" />
    <file baseinstalldir="/" name="third_party/boringssl/ssl/ssl_stat.c" role="src" />
    <file baseinstalldir="/" name="third_party/boringssl/ssl/t1_enc.c" role="src" />
    <file baseinstalldir="/" name="third_party/boringssl/ssl/t1_lib.c" role="src" />
    <file baseinstalldir="/" name="third_party/boringssl/ssl/tls13_both.c" role="src" />
    <file baseinstalldir="/" name="third_party/boringssl/ssl/tls13_client.c" role="src" />
    <file baseinstalldir="/" name="third_party/boringssl/ssl/tls13_enc.c" role="src" />
    <file baseinstalldir="/" name="third_party/boringssl/ssl/tls13_server.c" role="src" />
    <file baseinstalldir="/" name="third_party/boringssl/ssl/tls_method.c" role="src" />
    <file baseinstalldir="/" name="third_party/boringssl/ssl/tls_record.c" role="src" />
    <file baseinstalldir="/" name="third_party/cares/cares/ares.h" role="src" />
    <file baseinstalldir="/" name="third_party/cares/cares/ares_data.h" role="src" />
    <file baseinstalldir="/" name="third_party/cares/cares/ares_dns.h" role="src" />
    <file baseinstalldir="/" name="third_party/cares/cares/ares_getenv.h" role="src" />
    <file baseinstalldir="/" name="third_party/cares/cares/ares_getopt.h" role="src" />
    <file baseinstalldir="/" name="third_party/cares/cares/ares_inet_net_pton.h" role="src" />
    <file baseinstalldir="/" name="third_party/cares/cares/ares_iphlpapi.h" role="src" />
    <file baseinstalldir="/" name="third_party/cares/cares/ares_ipv6.h" role="src" />
    <file baseinstalldir="/" name="third_party/cares/cares/ares_library_init.h" role="src" />
    <file baseinstalldir="/" name="third_party/cares/cares/ares_llist.h" role="src" />
    <file baseinstalldir="/" name="third_party/cares/cares/ares_nowarn.h" role="src" />
    <file baseinstalldir="/" name="third_party/cares/cares/ares_platform.h" role="src" />
    <file baseinstalldir="/" name="third_party/cares/cares/ares_private.h" role="src" />
    <file baseinstalldir="/" name="third_party/cares/cares/ares_rules.h" role="src" />
    <file baseinstalldir="/" name="third_party/cares/cares/ares_setup.h" role="src" />
    <file baseinstalldir="/" name="third_party/cares/cares/ares_strcasecmp.h" role="src" />
    <file baseinstalldir="/" name="third_party/cares/cares/ares_strdup.h" role="src" />
    <file baseinstalldir="/" name="third_party/cares/cares/ares_version.h" role="src" />
    <file baseinstalldir="/" name="third_party/cares/cares/bitncmp.h" role="src" />
    <file baseinstalldir="/" name="third_party/cares/cares/config-win32.h" role="src" />
    <file baseinstalldir="/" name="third_party/cares/cares/setup_once.h" role="src" />
    <file baseinstalldir="/" name="third_party/cares/ares_build.h" role="src" />
    <file baseinstalldir="/" name="third_party/cares/config_linux/ares_config.h" role="src" />
    <file baseinstalldir="/" name="third_party/cares/config_darwin/ares_config.h" role="src" />
    <file baseinstalldir="/" name="third_party/cares/cares/ares__close_sockets.c" role="src" />
    <file baseinstalldir="/" name="third_party/cares/cares/ares__get_hostent.c" role="src" />
    <file baseinstalldir="/" name="third_party/cares/cares/ares__read_line.c" role="src" />
    <file baseinstalldir="/" name="third_party/cares/cares/ares__timeval.c" role="src" />
    <file baseinstalldir="/" name="third_party/cares/cares/ares_cancel.c" role="src" />
    <file baseinstalldir="/" name="third_party/cares/cares/ares_create_query.c" role="src" />
    <file baseinstalldir="/" name="third_party/cares/cares/ares_data.c" role="src" />
    <file baseinstalldir="/" name="third_party/cares/cares/ares_destroy.c" role="src" />
    <file baseinstalldir="/" name="third_party/cares/cares/ares_expand_name.c" role="src" />
    <file baseinstalldir="/" name="third_party/cares/cares/ares_expand_string.c" role="src" />
    <file baseinstalldir="/" name="third_party/cares/cares/ares_fds.c" role="src" />
    <file baseinstalldir="/" name="third_party/cares/cares/ares_free_hostent.c" role="src" />
    <file baseinstalldir="/" name="third_party/cares/cares/ares_free_string.c" role="src" />
    <file baseinstalldir="/" name="third_party/cares/cares/ares_getenv.c" role="src" />
    <file baseinstalldir="/" name="third_party/cares/cares/ares_gethostbyaddr.c" role="src" />
    <file baseinstalldir="/" name="third_party/cares/cares/ares_gethostbyname.c" role="src" />
    <file baseinstalldir="/" name="third_party/cares/cares/ares_getnameinfo.c" role="src" />
    <file baseinstalldir="/" name="third_party/cares/cares/ares_getopt.c" role="src" />
    <file baseinstalldir="/" name="third_party/cares/cares/ares_getsock.c" role="src" />
    <file baseinstalldir="/" name="third_party/cares/cares/ares_init.c" role="src" />
    <file baseinstalldir="/" name="third_party/cares/cares/ares_library_init.c" role="src" />
    <file baseinstalldir="/" name="third_party/cares/cares/ares_llist.c" role="src" />
    <file baseinstalldir="/" name="third_party/cares/cares/ares_mkquery.c" role="src" />
    <file baseinstalldir="/" name="third_party/cares/cares/ares_nowarn.c" role="src" />
    <file baseinstalldir="/" name="third_party/cares/cares/ares_options.c" role="src" />
    <file baseinstalldir="/" name="third_party/cares/cares/ares_parse_a_reply.c" role="src" />
    <file baseinstalldir="/" name="third_party/cares/cares/ares_parse_aaaa_reply.c" role="src" />
    <file baseinstalldir="/" name="third_party/cares/cares/ares_parse_mx_reply.c" role="src" />
    <file baseinstalldir="/" name="third_party/cares/cares/ares_parse_naptr_reply.c" role="src" />
    <file baseinstalldir="/" name="third_party/cares/cares/ares_parse_ns_reply.c" role="src" />
    <file baseinstalldir="/" name="third_party/cares/cares/ares_parse_ptr_reply.c" role="src" />
    <file baseinstalldir="/" name="third_party/cares/cares/ares_parse_soa_reply.c" role="src" />
    <file baseinstalldir="/" name="third_party/cares/cares/ares_parse_srv_reply.c" role="src" />
    <file baseinstalldir="/" name="third_party/cares/cares/ares_parse_txt_reply.c" role="src" />
    <file baseinstalldir="/" name="third_party/cares/cares/ares_platform.c" role="src" />
    <file baseinstalldir="/" name="third_party/cares/cares/ares_process.c" role="src" />
    <file baseinstalldir="/" name="third_party/cares/cares/ares_query.c" role="src" />
    <file baseinstalldir="/" name="third_party/cares/cares/ares_search.c" role="src" />
    <file baseinstalldir="/" name="third_party/cares/cares/ares_send.c" role="src" />
    <file baseinstalldir="/" name="third_party/cares/cares/ares_strcasecmp.c" role="src" />
    <file baseinstalldir="/" name="third_party/cares/cares/ares_strdup.c" role="src" />
    <file baseinstalldir="/" name="third_party/cares/cares/ares_strerror.c" role="src" />
    <file baseinstalldir="/" name="third_party/cares/cares/ares_timeout.c" role="src" />
    <file baseinstalldir="/" name="third_party/cares/cares/ares_version.c" role="src" />
    <file baseinstalldir="/" name="third_party/cares/cares/ares_writev.c" role="src" />
    <file baseinstalldir="/" name="third_party/cares/cares/bitncmp.c" role="src" />
    <file baseinstalldir="/" name="third_party/cares/cares/inet_net_pton.c" role="src" />
    <file baseinstalldir="/" name="third_party/cares/cares/inet_ntop.c" role="src" />
    <file baseinstalldir="/" name="third_party/cares/cares/windows_port.c" role="src" />
  </dir>
 </contents>
 <dependencies>
  <required>
   <php>
    <min>5.5.0</min>
   </php>
   <pearinstaller>
    <min>1.4.0</min>
   </pearinstaller>
  </required>
 </dependencies>
 <providesextension>grpc</providesextension>
 <extsrcrelease />
 <changelog>
  <release>
   <version>
    <release>0.5.0</release>
    <api>0.5.0</api>
   </version>
   <stability>
    <release>alpha</release>
    <api>alpha</api>
   </stability>
   <date>2015-06-16</date>
   <license>BSD</license>
   <notes>
First alpha release
   </notes>
  </release>
  <release>
   <version>
    <release>0.5.1</release>
    <api>0.5.1</api>
   </version>
   <stability>
    <release>alpha</release>
    <api>alpha</api>
   </stability>
   <date>2015-07-09</date>
   <license>BSD</license>
   <notes>
Update to wrap gRPC C Core version 0.10.0
   </notes>
  </release>
  <release>
   <version>
    <release>0.6.0</release>
    <api>0.6.0</api>
   </version>
   <stability>
    <release>beta</release>
    <api>beta</api>
   </stability>
   <date>2015-09-24</date>
   <license>BSD</license>
   <notes>
- support per message compression disable
- expose per-call host override option
- expose connectivity API
- expose channel target and call peer
- add user-agent
- update to wrap gRPC C core library beta version 0.11.0
   </notes>
  </release>
  <release>
   <version>
    <release>0.6.1</release>
    <api>0.6.0</api>
   </version>
   <stability>
    <release>beta</release>
    <api>beta</api>
   </stability>
   <date>2015-10-21</date>
   <license>BSD</license>
   <notes>
- fixed undefined constant fatal error when run with apache/nginx #2275
   </notes>
  </release>
  <release>
   <version>
    <release>0.7.0</release>
    <api>0.7.0</api>
   </version>
   <stability>
    <release>beta</release>
    <api>beta</api>
   </stability>
   <date>2016-01-13</date>
   <license>BSD</license>
   <notes>
- Breaking change to Credentials class (removed) #3765
- Replaced by ChannelCredentials and CallCredentials class #3765
- New plugin based metadata auth API #4394
- Explicit ChannelCredentials::createInsecure() call
   </notes>
  </release>
  <release>
   <version>
    <release>0.8.0</release>
    <api>0.8.0</api>
   </version>
   <stability>
    <release>beta</release>
    <api>beta</api>
   </stability>
   <date>2016-02-24</date>
   <license>BSD</license>
   <notes>
- Simplify gRPC PHP installation #4517
- Wrap gRPC core library version 0.13
   </notes>
  </release>
  <release>
   <version>
    <release>0.8.1</release>
    <api>0.8.1</api>
   </version>
   <stability>
    <release>beta</release>
    <api>beta</api>
   </stability>
   <date>2016-03-01</date>
   <license>BSD</license>
   <notes>
- Increase unit test code coverage #5225
   </notes>
  </release>
  <release>
   <version>
    <release>0.14.0</release>
    <api>0.14.0</api>
   </version>
   <stability>
    <release>beta</release>
    <api>beta</api>
   </stability>
   <date>2016-04-19</date>
   <license>BSD</license>
   <notes>
- wrap grpc C core version 0.14.0
- destroy grpc_byte_buffer after startBatch #6096
   </notes>
  </release>
  <release>
   <version>
    <release>0.15.0</release>
    <api>0.15.0</api>
   </version>
   <stability>
    <release>beta</release>
    <api>beta</api>
   </stability>
   <date>2016-05-18</date>
   <license>BSD</license>
   <notes>
- Updated functions with TSRM macros for ZTS support #6607
- Load default roots.pem via grpc_set_ssl_roots_override_callback #6848
   </notes>
  </release>
  <release>
   <version>
    <release>1.0.0RC1</release>
    <api>1.0.0RC1</api>
   </version>
   <stability>
    <release>stable</release>
    <api>stable</api>
   </stability>
   <date>2016-07-13</date>
   <license>BSD</license>
   <notes>
- GA release
- Fix shutdown hang problem #4017
   </notes>
  </release>
  <release>
   <version>
    <release>1.0.0RC2</release>
    <api>1.0.0RC2</api>
   </version>
   <stability>
    <release>stable</release>
    <api>stable</api>
   </stability>
   <date>2016-07-21</date>
   <license>BSD</license>
   <notes>
- PHP7 Support #7464
   </notes>
  </release>
  <release>
   <version>
    <release>1.0.0RC3</release>
    <api>1.0.0RC3</api>
   </version>
   <stability>
    <release>stable</release>
    <api>stable</api>
   </stability>
   <date>2016-07-28</date>
   <license>BSD</license>
   <notes>
- PHP7 Support continued, reduce code duplication #7543
   </notes>
  </release>
  <release>
   <version>
    <release>1.0.0RC4</release>
    <api>1.0.0RC4</api>
   </version>
   <stability>
    <release>stable</release>
    <api>stable</api>
   </stability>
   <date>2016-08-09</date>
   <license>BSD</license>
   <notes>
- Fixed Ubuntu compile error #7571, #7642
   </notes>
  </release>
  <release>
   <version>
    <release>1.0.0</release>
    <api>1.0.0</api>
   </version>
   <stability>
    <release>stable</release>
    <api>stable</api>
   </stability>
   <date>2016-08-18</date>
   <license>BSD</license>
   <notes>
- gRPC 1.0.0 release
   </notes>
  </release>
  <release>
   <version>
    <release>1.0.1RC1</release>
    <api>1.0.1RC1</api>
   </version>
   <stability>
    <release>beta</release>
    <api>beta</api>
   </stability>
   <date>2016-10-06</date>
   <license>BSD</license>
   <notes>
- Reject metadata keys which are not legal #7881
   </notes>
  </release>
  <release>
   <version>
    <release>1.0.1</release>
    <api>1.0.1</api>
   </version>
   <stability>
    <release>stable</release>
    <api>stable</api>
   </stability>
   <date>2016-10-27</date>
   <license>BSD</license>
   <notes>
- Reject metadata keys which are not legal #7881
   </notes>
  </release>
  <release>
   <version>
    <release>1.1.0RC1</release>
    <api>1.1.0RC1</api>
   </version>
   <stability>
    <release>beta</release>
    <api>beta</api>
   </stability>
   <date>2017-01-13</date>
   <license>BSD</license>
   <notes>
- PHP Proto3 adoption #8179
- Various bug fixes
   </notes>
  </release>
  <release>
   <version>
    <release>1.1.0</release>
    <api>1.1.0</api>
   </version>
   <stability>
    <release>stable</release>
    <api>stable</api>
   </stability>
   <date>2017-01-31</date>
   <license>BSD</license>
   <notes>
- PHP Proto3 adoption #8179
- Various bug fixes
   </notes>
  </release>
  <release>
   <version>
    <release>1.2.0RC1</release>
    <api>1.2.0RC1</api>
   </version>
   <stability>
    <release>beta</release>
    <api>beta</api>
   </stability>
   <date>2017-03-01</date>
   <license>BSD</license>
   <notes>
- Added arg info macros #9751
- Updated codegen to be consistent with protobuf #9492
   </notes>
  </release>
 </changelog>
</package><|MERGE_RESOLUTION|>--- conflicted
+++ resolved
@@ -205,10 +205,7 @@
     <file baseinstalldir="/" name="src/core/lib/iomgr/error.h" role="src" />
     <file baseinstalldir="/" name="src/core/lib/iomgr/error_internal.h" role="src" />
     <file baseinstalldir="/" name="src/core/lib/iomgr/ev_epoll1_linux.h" role="src" />
-<<<<<<< HEAD
-=======
     <file baseinstalldir="/" name="src/core/lib/iomgr/ev_epollex_linux.h" role="src" />
->>>>>>> 5c53d1bd
     <file baseinstalldir="/" name="src/core/lib/iomgr/ev_epollsig_linux.h" role="src" />
     <file baseinstalldir="/" name="src/core/lib/iomgr/ev_poll_posix.h" role="src" />
     <file baseinstalldir="/" name="src/core/lib/iomgr/ev_posix.h" role="src" />
@@ -421,10 +418,7 @@
     <file baseinstalldir="/" name="src/core/lib/iomgr/endpoint_pair_windows.c" role="src" />
     <file baseinstalldir="/" name="src/core/lib/iomgr/error.c" role="src" />
     <file baseinstalldir="/" name="src/core/lib/iomgr/ev_epoll1_linux.c" role="src" />
-<<<<<<< HEAD
-=======
     <file baseinstalldir="/" name="src/core/lib/iomgr/ev_epollex_linux.c" role="src" />
->>>>>>> 5c53d1bd
     <file baseinstalldir="/" name="src/core/lib/iomgr/ev_epollsig_linux.c" role="src" />
     <file baseinstalldir="/" name="src/core/lib/iomgr/ev_poll_posix.c" role="src" />
     <file baseinstalldir="/" name="src/core/lib/iomgr/ev_posix.c" role="src" />
