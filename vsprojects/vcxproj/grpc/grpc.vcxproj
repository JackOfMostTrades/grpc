--- conflicted
+++ resolved
@@ -817,11 +817,9 @@
     </ClCompile>
     <ClCompile Include="$(SolutionDir)\..\src\core\ext\load_reporting\load_reporting_filter.c">
     </ClCompile>
-<<<<<<< HEAD
     <ClCompile Include="$(SolutionDir)\..\src\core\ext\c-ares\wrapper.c">
-=======
+    </ClCompile>
     <ClCompile Include="$(SolutionDir)\..\src\core\ext\census\base_resources.c">
->>>>>>> ffbfd010
     </ClCompile>
     <ClCompile Include="$(SolutionDir)\..\src\core\ext\census\context.c">
     </ClCompile>
